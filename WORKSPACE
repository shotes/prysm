workspace(name = "prysm")

load("@bazel_tools//tools/build_defs/repo:http.bzl", "http_archive")
load("@bazel_tools//tools/build_defs/repo:git.bzl", "git_repository")

http_archive(
    name = "bazel_toolchains",
    sha256 = "8e0633dfb59f704594f19ae996a35650747adc621ada5e8b9fb588f808c89cb0",
    strip_prefix = "bazel-toolchains-3.7.0",
    urls = [
        "https://mirror.bazel.build/github.com/bazelbuild/bazel-toolchains/releases/download/3.7.0/bazel-toolchains-3.7.0.tar.gz",
        "https://github.com/bazelbuild/bazel-toolchains/releases/download/3.7.0/bazel-toolchains-3.7.0.tar.gz",
    ],
)

http_archive(
    name = "com_grail_bazel_toolchain",
    sha256 = "b210fc8e58782ef171f428bfc850ed7179bdd805543ebd1aa144b9c93489134f",
    strip_prefix = "bazel-toolchain-83e69ba9e4b4fdad0d1d057fcb87addf77c281c9",
    urls = ["https://github.com/grailbio/bazel-toolchain/archive/83e69ba9e4b4fdad0d1d057fcb87addf77c281c9.tar.gz"],
)

load("@com_grail_bazel_toolchain//toolchain:deps.bzl", "bazel_toolchain_dependencies")

bazel_toolchain_dependencies()

load("@com_grail_bazel_toolchain//toolchain:rules.bzl", "llvm_toolchain")

llvm_toolchain(
    name = "llvm_toolchain",
    llvm_version = "13.0.1",
)

load("@llvm_toolchain//:toolchains.bzl", "llvm_register_toolchains")

llvm_register_toolchains()

load("@prysm//tools/cross-toolchain:prysm_toolchains.bzl", "configure_prysm_toolchains")

configure_prysm_toolchains()

load("@prysm//tools/cross-toolchain:rbe_toolchains_config.bzl", "rbe_toolchains_config")

rbe_toolchains_config()

load("@bazel_tools//tools/build_defs/repo:http.bzl", "http_archive")

http_archive(
    name = "bazel_skylib",
    sha256 = "1c531376ac7e5a180e0237938a2536de0c54d93f5c278634818e0efc952dd56c",
    urls = [
        "https://github.com/bazelbuild/bazel-skylib/releases/download/1.0.3/bazel-skylib-1.0.3.tar.gz",
        "https://mirror.bazel.build/github.com/bazelbuild/bazel-skylib/releases/download/1.0.3/bazel-skylib-1.0.3.tar.gz",
    ],
)

load("@bazel_skylib//:workspace.bzl", "bazel_skylib_workspace")

bazel_skylib_workspace()

http_archive(
    name = "bazel_gazelle",
    sha256 = "5982e5463f171da99e3bdaeff8c0f48283a7a5f396ec5282910b9e8a49c0dd7e",
    urls = [
        "https://mirror.bazel.build/github.com/bazelbuild/bazel-gazelle/releases/download/v0.25.0/bazel-gazelle-v0.25.0.tar.gz",
        "https://github.com/bazelbuild/bazel-gazelle/releases/download/v0.25.0/bazel-gazelle-v0.25.0.tar.gz",
    ],
)

http_archive(
    name = "com_github_atlassian_bazel_tools",
    sha256 = "60821f298a7399450b51b9020394904bbad477c18718d2ad6c789f231e5b8b45",
    strip_prefix = "bazel-tools-a2138311856f55add11cd7009a5abc8d4fd6f163",
    urls = ["https://github.com/atlassian/bazel-tools/archive/a2138311856f55add11cd7009a5abc8d4fd6f163.tar.gz"],
)

http_archive(
    name = "io_bazel_rules_docker",
    sha256 = "1f4e59843b61981a96835dc4ac377ad4da9f8c334ebe5e0bb3f58f80c09735f4",
    strip_prefix = "rules_docker-0.19.0",
    urls = ["https://github.com/bazelbuild/rules_docker/releases/download/v0.19.0/rules_docker-v0.19.0.tar.gz"],
)

http_archive(
    name = "io_bazel_rules_go",
    patch_args = ["-p1"],
    patches = [
        # Expose internals of go_test for custom build transitions.
        "//third_party:io_bazel_rules_go_test.patch",
    ],
    sha256 = "ae013bf35bd23234d1dea46b079f1e05ba74ac0321423830119d3e787ec73483",
    urls = [
        "https://mirror.bazel.build/github.com/bazelbuild/rules_go/releases/download/v0.36.0/rules_go-v0.36.0.zip",
        "https://github.com/bazelbuild/rules_go/releases/download/v0.36.0/rules_go-v0.36.0.zip",
    ],
)

# Override default import in rules_go with special patch until
# https://github.com/gogo/protobuf/pull/582 is merged.
git_repository(
    name = "com_github_gogo_protobuf",
    commit = "b03c65ea87cdc3521ede29f62fe3ce239267c1bc",
    patch_args = ["-p1"],
    patches = [
        "@io_bazel_rules_go//third_party:com_github_gogo_protobuf-gazelle.patch",
        "//third_party:com_github_gogo_protobuf-equal.patch",
    ],
    remote = "https://github.com/gogo/protobuf",
    shallow_since = "1610265707 +0000",
    # gazelle args: -go_prefix github.com/gogo/protobuf -proto legacy
)

load(
    "@io_bazel_rules_docker//repositories:repositories.bzl",
    container_repositories = "repositories",
)

container_repositories()

load(
    "@io_bazel_rules_docker//container:container.bzl",
    "container_pull",
)

container_pull(
    name = "cc_image_base",
    digest = "sha256:2c4bb6b7236db0a55ec54ba8845e4031f5db2be957ac61867872bf42e56c4deb",
    registry = "gcr.io",
    repository = "distroless/cc",
)

container_pull(
    name = "cc_debug_image_base",
    digest = "sha256:3680c61e81f68fc00bfb5e1ec65e8e678aaafa7c5f056bc2681c29527ebbb30c",
    registry = "gcr.io",
    repository = "distroless/cc",
)

container_pull(
    name = "go_image_base",
    digest = "sha256:ba7a315f86771332e76fa9c3d423ecfdbb8265879c6f1c264d6fff7d4fa460a4",
    registry = "gcr.io",
    repository = "distroless/base",
)

container_pull(
    name = "go_debug_image_base",
    digest = "sha256:efd8711717d9e9b5d0dbb20ea10876dab0609c923bc05321b912f9239090ca80",
    registry = "gcr.io",
    repository = "distroless/base",
)

container_pull(
    name = "alpine_cc_linux_amd64",
    digest = "sha256:752aa0c9a88461ffc50c5267bb7497ef03a303e38b2c8f7f2ded9bebe5f1f00e",
    registry = "index.docker.io",
    repository = "pinglamb/alpine-glibc",
)

load("@io_bazel_rules_go//go:deps.bzl", "go_register_toolchains", "go_rules_dependencies")

go_rules_dependencies()

go_register_toolchains(
    go_version = "1.19.3",
    nogo = "@//:nogo",
)

http_archive(
    name = "io_kubernetes_build",
    sha256 = "b84fbd1173acee9d02a7d3698ad269fdf4f7aa081e9cecd40e012ad0ad8cfa2a",
    strip_prefix = "repo-infra-6537f2101fb432b679f3d103ee729dd8ac5d30a0",
    url = "https://github.com/kubernetes/repo-infra/archive/6537f2101fb432b679f3d103ee729dd8ac5d30a0.tar.gz",
)

http_archive(
    name = "eip3076_spec_tests",
    build_file_content = """
filegroup(
    name = "test_data",
    srcs = glob([
        "**/*.json",
    ]),
    visibility = ["//visibility:public"],
)
    """,
    sha256 = "91434d5fd5e1c6eb7b0174fed2afe25e09bddf00e1e4c431db931b2cee4e7773",
    url = "https://github.com/eth-clients/slashing-protection-interchange-tests/archive/b8413ca42dc92308019d0d4db52c87e9e125c4e9.tar.gz",
)

consensus_spec_version = "v1.3.0-alpha.1"

bls_test_version = "v0.1.1"

http_archive(
    name = "consensus_spec_tests_general",
    build_file_content = """
filegroup(
    name = "test_data",
    srcs = glob([
        "**/*.ssz_snappy",
        "**/*.yaml",
    ]),
    visibility = ["//visibility:public"],
)
    """,
<<<<<<< HEAD
    sha256 = "42f66a2b8c139c07843ac2898f2cb61729ea6eb7a080d151e3bac78e207bfe52",
    urls = ["file:///tmp/general-f5c7cf78.tar.gz"],
=======
    sha256 = "b5a65eb5ecef1c4fca82ff29739936fee019e8a529ef392ea5e46aa39f40a0b2",
    url = "https://github.com/ethereum/consensus-spec-tests/releases/download/%s/general.tar.gz" % consensus_spec_version,
>>>>>>> 8cb07e0c
)

http_archive(
    name = "consensus_spec_tests_minimal",
    build_file_content = """
filegroup(
    name = "test_data",
    srcs = glob([
        "**/*.ssz_snappy",
        "**/*.yaml",
    ]),
    visibility = ["//visibility:public"],
)
    """,
<<<<<<< HEAD
    sha256 = "ec762b0cede38c8edc93a2c215053fa7834a906004333cd2e2a44a6247e0338b",
    urls = ["file:///tmp/minimal-f5c7cf78.tar.gz"],
=======
    sha256 = "b381bb0184e69cb17d05fbbe75f48c6aec7726957d073e3a65c26671d5d27d37",
    url = "https://github.com/ethereum/consensus-spec-tests/releases/download/%s/minimal.tar.gz" % consensus_spec_version,
>>>>>>> 8cb07e0c
)

http_archive(
    name = "consensus_spec_tests_mainnet",
    build_file_content = """
filegroup(
    name = "test_data",
    srcs = glob([
        "**/*.ssz_snappy",
        "**/*.yaml",
    ]),
    visibility = ["//visibility:public"],
)
    """,
<<<<<<< HEAD
    sha256 = "2a98e39e5729a2e364492a7b82d710010eaee8f7a4968c91023dd4ae58f7c3d6",
    urls = ["file:///tmp/mainnet-f5c7cf78.tar.gz"],
=======
    sha256 = "9466f2a5a2dea039a2deb953f0b5dce5399400028bf3f218ffef03f8ef9c446c",
    url = "https://github.com/ethereum/consensus-spec-tests/releases/download/%s/mainnet.tar.gz" % consensus_spec_version,
>>>>>>> 8cb07e0c
)

http_archive(
    name = "consensus_spec",
    build_file_content = """
filegroup(
    name = "spec_data",
    srcs = glob([
        "**/*.yaml",
    ]),
    visibility = ["//visibility:public"],
)
    """,
    sha256 = "3cc3141651a320a1f5767d15826e85aaa96eb4459d9e1a1d3f5a0cdbc79b8f56",
    strip_prefix = "consensus-specs-" + consensus_spec_version[1:],
    url = "https://github.com/ethereum/consensus-specs/archive/refs/tags/%s.tar.gz" % consensus_spec_version,
)

http_archive(
    name = "bls_spec_tests",
    build_file_content = """
filegroup(
    name = "test_data",
    srcs = glob([
        "**/*.yaml",
    ]),
    visibility = ["//visibility:public"],
)
    """,
    sha256 = "93c7d006e7c5b882cbd11dc9ec6c5d0e07f4a8c6b27a32f964eb17cf2db9763a",
    url = "https://github.com/ethereum/bls12-381-tests/releases/download/%s/bls_tests_yaml.tar.gz" % bls_test_version,
)

http_archive(
    name = "eth2_networks",
    build_file_content = """
filegroup(
    name = "configs",
    srcs = glob([
        "shared/**/config.yaml",
    ]),
    visibility = ["//visibility:public"],
)
    """,
    sha256 = "82b01a48b143fe0f2fb7fb5f5dd385c1f934335a12d7954f08b1d45d77427b5e",
    strip_prefix = "eth2-networks-674f7a1d01d9c18345456eab76e3871b3df2126b",
    url = "https://github.com/eth-clients/eth2-networks/archive/674f7a1d01d9c18345456eab76e3871b3df2126b.tar.gz",
)

http_archive(
    name = "com_github_bazelbuild_buildtools",
    sha256 = "7a182df18df1debabd9e36ae07c8edfa1378b8424a04561b674d933b965372b3",
    strip_prefix = "buildtools-f2aed9ee205d62d45c55cfabbfd26342f8526862",
    url = "https://github.com/bazelbuild/buildtools/archive/f2aed9ee205d62d45c55cfabbfd26342f8526862.zip",
)

git_repository(
    name = "com_google_protobuf",
    commit = "436bd7880e458532901c58f4d9d1ea23fa7edd52",
    remote = "https://github.com/protocolbuffers/protobuf",
    shallow_since = "1617835118 -0700",
)

# Group the sources of the library so that CMake rule have access to it
all_content = """filegroup(name = "all", srcs = glob(["**"]), visibility = ["//visibility:public"])"""

# External dependencies

http_archive(
    name = "prysm_web_ui",
    build_file_content = """
filegroup(
    name = "site",
    srcs = glob(["**/*"]),
    visibility = ["//visibility:public"],
)
""",
    sha256 = "b2226874526805d64c29e5053fa28e511b57c0860585d6d59777ee81ff4859ca",
    urls = [
        "https://github.com/prysmaticlabs/prysm-web-ui/releases/download/v2.0.2/prysm-web-ui.tar.gz",
    ],
)

load("//:deps.bzl", "prysm_deps")

# gazelle:repository_macro deps.bzl%prysm_deps
prysm_deps()

load("@prysm//third_party/herumi:herumi.bzl", "bls_dependencies")

bls_dependencies()

load("@prysm//testing/endtoend:deps.bzl", "e2e_deps")

e2e_deps()

load(
    "@io_bazel_rules_docker//go:image.bzl",
    _go_image_repos = "repositories",
)

# Golang images
# This is using gcr.io/distroless/base
_go_image_repos()

# CC images
# This is using gcr.io/distroless/base
load(
    "@io_bazel_rules_docker//cc:image.bzl",
    _cc_image_repos = "repositories",
)

_cc_image_repos()

load("@io_bazel_rules_go//extras:embed_data_deps.bzl", "go_embed_data_dependencies")

go_embed_data_dependencies()

load("@com_github_atlassian_bazel_tools//gometalinter:deps.bzl", "gometalinter_dependencies")

gometalinter_dependencies()

load("@bazel_gazelle//:deps.bzl", "gazelle_dependencies")

gazelle_dependencies()

load("@com_github_bazelbuild_buildtools//buildifier:deps.bzl", "buildifier_dependencies")

buildifier_dependencies()

load("@com_google_protobuf//:protobuf_deps.bzl", "protobuf_deps")

protobuf_deps()

# Do NOT add new go dependencies here! Refer to DEPENDENCIES.md!<|MERGE_RESOLUTION|>--- conflicted
+++ resolved
@@ -204,13 +204,8 @@
     visibility = ["//visibility:public"],
 )
     """,
-<<<<<<< HEAD
-    sha256 = "42f66a2b8c139c07843ac2898f2cb61729ea6eb7a080d151e3bac78e207bfe52",
-    urls = ["file:///tmp/general-f5c7cf78.tar.gz"],
-=======
     sha256 = "b5a65eb5ecef1c4fca82ff29739936fee019e8a529ef392ea5e46aa39f40a0b2",
     url = "https://github.com/ethereum/consensus-spec-tests/releases/download/%s/general.tar.gz" % consensus_spec_version,
->>>>>>> 8cb07e0c
 )
 
 http_archive(
@@ -225,13 +220,8 @@
     visibility = ["//visibility:public"],
 )
     """,
-<<<<<<< HEAD
-    sha256 = "ec762b0cede38c8edc93a2c215053fa7834a906004333cd2e2a44a6247e0338b",
-    urls = ["file:///tmp/minimal-f5c7cf78.tar.gz"],
-=======
     sha256 = "b381bb0184e69cb17d05fbbe75f48c6aec7726957d073e3a65c26671d5d27d37",
     url = "https://github.com/ethereum/consensus-spec-tests/releases/download/%s/minimal.tar.gz" % consensus_spec_version,
->>>>>>> 8cb07e0c
 )
 
 http_archive(
@@ -246,13 +236,8 @@
     visibility = ["//visibility:public"],
 )
     """,
-<<<<<<< HEAD
-    sha256 = "2a98e39e5729a2e364492a7b82d710010eaee8f7a4968c91023dd4ae58f7c3d6",
-    urls = ["file:///tmp/mainnet-f5c7cf78.tar.gz"],
-=======
     sha256 = "9466f2a5a2dea039a2deb953f0b5dce5399400028bf3f218ffef03f8ef9c446c",
     url = "https://github.com/ethereum/consensus-spec-tests/releases/download/%s/mainnet.tar.gz" % consensus_spec_version,
->>>>>>> 8cb07e0c
 )
 
 http_archive(
