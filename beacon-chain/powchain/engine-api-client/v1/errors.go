package v1

import "github.com/pkg/errors"

var (
	// ErrParse corresponds to JSON-RPC code -32700.
	ErrParse = errors.New("invalid JSON was received by the server")
	// ErrInvalidRequest corresponds to JSON-RPC code -32600.
	ErrInvalidRequest = errors.New("JSON sent is not valid request object")
	// ErrMethodNotFound corresponds to JSON-RPC code -32601.
	ErrMethodNotFound = errors.New("method not found")
	// ErrInvalidParams corresponds to JSON-RPC code -32602.
	ErrInvalidParams = errors.New("invalid method parameter(s)")
	// ErrInternal corresponds to JSON-RPC code -32603.
	ErrInternal = errors.New("internal JSON-RPC error")
	// ErrServer corresponds to JSON-RPC code -32000.
	ErrServer = errors.New("client error while processing request")
	// ErrUnknownPayload corresponds to JSON-RPC code -32001.
	ErrUnknownPayload = errors.New("payload does not exist or is not available")
	// ErrUnknownPayloadStatus when the payload status is unknown.
	ErrUnknownPayloadStatus = errors.New("unknown payload status")
	// ErrUnsupportedScheme for unsupported URL schemes.
	ErrUnsupportedScheme = errors.New("unsupported url scheme, only http(s) and ipc are supported")
<<<<<<< HEAD
	// ErrConfigMismatch when the execution node's terminal total difficulty or
	// terminal block hash received via the API mismatches Prysm's configuration value.
	ErrConfigMismatch = errors.New("execution client configuration mismatch")
=======
	// ErrMismatchTerminalBlockHash when the terminal block hash value received via
	// the API mismatches Prysm's configuration value.
	ErrMismatchTerminalBlockHash = errors.New("terminal block hash mismatch")
	// ErrMismatchTerminalTotalDiff when the terminal total difficulty value received via
	// the API mismatches Prysm's configuration value.
	ErrMismatchTerminalTotalDiff = errors.New("terminal total difficulty mismatch")
	// ErrAcceptedSyncingPayloadStatus when the status of the payload is syncing or accepted.
	ErrAcceptedSyncingPayloadStatus = errors.New("payload status is SYNCING or ACCEPTED")
	// ErrInvalidPayloadStatus when the status of the payload is invalid.
	ErrInvalidPayloadStatus = errors.New("payload status is INVALID")
	// ErrNilResponse when the response is nil.
	ErrNilResponse = errors.New("nil response")
>>>>>>> 2fb4ddcb
)<|MERGE_RESOLUTION|>--- conflicted
+++ resolved
@@ -21,11 +21,9 @@
 	ErrUnknownPayloadStatus = errors.New("unknown payload status")
 	// ErrUnsupportedScheme for unsupported URL schemes.
 	ErrUnsupportedScheme = errors.New("unsupported url scheme, only http(s) and ipc are supported")
-<<<<<<< HEAD
 	// ErrConfigMismatch when the execution node's terminal total difficulty or
 	// terminal block hash received via the API mismatches Prysm's configuration value.
 	ErrConfigMismatch = errors.New("execution client configuration mismatch")
-=======
 	// ErrMismatchTerminalBlockHash when the terminal block hash value received via
 	// the API mismatches Prysm's configuration value.
 	ErrMismatchTerminalBlockHash = errors.New("terminal block hash mismatch")
@@ -38,5 +36,4 @@
 	ErrInvalidPayloadStatus = errors.New("payload status is INVALID")
 	// ErrNilResponse when the response is nil.
 	ErrNilResponse = errors.New("nil response")
->>>>>>> 2fb4ddcb
 )