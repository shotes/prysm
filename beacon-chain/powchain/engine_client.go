package powchain

import (
	"bytes"
	"context"
	"fmt"
	"math/big"
	"strings"
	"time"

	"github.com/ethereum/go-ethereum/common"
	"github.com/ethereum/go-ethereum/common/hexutil"
	"github.com/ethereum/go-ethereum/rpc"
	"github.com/holiman/uint256"
	"github.com/pkg/errors"
	"github.com/prysmaticlabs/prysm/config/params"
	"github.com/prysmaticlabs/prysm/consensus-types/interfaces"
	"github.com/prysmaticlabs/prysm/consensus-types/wrapper"
	"github.com/prysmaticlabs/prysm/encoding/bytesutil"
	pb "github.com/prysmaticlabs/prysm/proto/engine/v1"
	"github.com/sirupsen/logrus"
	"go.opencensus.io/trace"
)

const (
	// NewPayloadMethod v1 request string for JSON-RPC.
	NewPayloadMethod = "engine_newPayloadV1"
	// ForkchoiceUpdatedMethod v1 request string for JSON-RPC.
	ForkchoiceUpdatedMethod = "engine_forkchoiceUpdatedV1"
	// GetPayloadMethod v1 request string for JSON-RPC.
	GetPayloadMethod = "engine_getPayloadV1"
	// ExchangeTransitionConfigurationMethod v1 request string for JSON-RPC.
	ExchangeTransitionConfigurationMethod = "engine_exchangeTransitionConfigurationV1"
	// ExecutionBlockByHashMethod request string for JSON-RPC.
	ExecutionBlockByHashMethod = "eth_getBlockByHash"
	// ExecutionBlockByNumberMethod request string for JSON-RPC.
	ExecutionBlockByNumberMethod = "eth_getBlockByNumber"
	// Defines the seconds to wait before timing out engine endpoints with block execution semantics (newPayload, forkchoiceUpdated).
	payloadAndForkchoiceUpdatedTimeout = 8 * time.Second
	// Defines the seconds before timing out engine endpoints with non-block execution semantics.
	defaultEngineTimeout = time.Second
)

// ForkchoiceUpdatedResponse is the response kind received by the
// engine_forkchoiceUpdatedV1 endpoint.
type ForkchoiceUpdatedResponse struct {
	Status    *pb.PayloadStatus  `json:"payloadStatus"`
	PayloadId *pb.PayloadIDBytes `json:"payloadId"`
}

// ExecutionPayloadReconstructor defines a service that can reconstruct a full beacon
// block with an execution payload from a signed beacon block and a connection
// to an execution client's engine API.
type ExecutionPayloadReconstructor interface {
	ReconstructFullBellatrixBlock(
		ctx context.Context, blindedBlock interfaces.SignedBeaconBlock,
	) (interfaces.SignedBeaconBlock, error)
}

// EngineCaller defines a client that can interact with an Ethereum
// execution node's engine service via JSON-RPC.
type EngineCaller interface {
	NewPayload(ctx context.Context, payload *pb.ExecutionPayload) ([]byte, error)
	ForkchoiceUpdated(
		ctx context.Context, state *pb.ForkchoiceState, attrs *pb.PayloadAttributes,
	) (*pb.PayloadIDBytes, []byte, error)
	GetPayload(ctx context.Context, payloadId [8]byte) (*pb.ExecutionPayload, error)
	ExchangeTransitionConfiguration(
		ctx context.Context, cfg *pb.TransitionConfiguration,
	) error
	ExecutionBlockByHash(ctx context.Context, hash common.Hash) (*pb.ExecutionBlock, error)
	ExecutionBlockByHashWithTxs(ctx context.Context, hash common.Hash) (*pb.ExecutionBlockWithTxs, error)
	GetTerminalBlockHash(ctx context.Context) ([]byte, bool, error)
}

// NewPayload calls the engine_newPayloadV1 method via JSON-RPC.
func (s *Service) NewPayload(ctx context.Context, payload *pb.ExecutionPayload) ([]byte, error) {
	ctx, span := trace.StartSpan(ctx, "powchain.engine-api-client.NewPayload")
	defer span.End()
	start := time.Now()
	defer func() {
		newPayloadLatency.Observe(float64(time.Since(start).Milliseconds()))
	}()
	d := time.Now().Add(payloadAndForkchoiceUpdatedTimeout)
	ctx, cancel := context.WithDeadline(ctx, d)
	defer cancel()
	result := &pb.PayloadStatus{}
	err := s.rpcClient.CallContext(ctx, result, NewPayloadMethod, payload)
	if err != nil {
		return nil, handleRPCError(err)
	}

	switch result.Status {
	case pb.PayloadStatus_INVALID_BLOCK_HASH:
		return nil, ErrInvalidBlockHashPayloadStatus
	case pb.PayloadStatus_ACCEPTED, pb.PayloadStatus_SYNCING:
		return nil, ErrAcceptedSyncingPayloadStatus
	case pb.PayloadStatus_INVALID:
		return result.LatestValidHash, ErrInvalidPayloadStatus
	case pb.PayloadStatus_VALID:
		return result.LatestValidHash, nil
	default:
		return nil, ErrUnknownPayloadStatus
	}
}

// ForkchoiceUpdated calls the engine_forkchoiceUpdatedV1 method via JSON-RPC.
func (s *Service) ForkchoiceUpdated(
	ctx context.Context, state *pb.ForkchoiceState, attrs *pb.PayloadAttributes,
) (*pb.PayloadIDBytes, []byte, error) {
	ctx, span := trace.StartSpan(ctx, "powchain.engine-api-client.ForkchoiceUpdated")
	defer span.End()
	start := time.Now()
	defer func() {
		forkchoiceUpdatedLatency.Observe(float64(time.Since(start).Milliseconds()))
	}()

	d := time.Now().Add(payloadAndForkchoiceUpdatedTimeout)
	ctx, cancel := context.WithDeadline(ctx, d)
	defer cancel()
	result := &ForkchoiceUpdatedResponse{}
	err := s.rpcClient.CallContext(ctx, result, ForkchoiceUpdatedMethod, state, attrs)
	if err != nil {
		return nil, nil, handleRPCError(err)
	}

	if result.Status == nil {
		return nil, nil, ErrNilResponse
	}
	resp := result.Status
	switch resp.Status {
	case pb.PayloadStatus_SYNCING:
		return nil, nil, ErrAcceptedSyncingPayloadStatus
	case pb.PayloadStatus_INVALID:
		return nil, resp.LatestValidHash, ErrInvalidPayloadStatus
	case pb.PayloadStatus_VALID:
		return result.PayloadId, resp.LatestValidHash, nil
	default:
		return nil, nil, ErrUnknownPayloadStatus
	}
}

// GetPayload calls the engine_getPayloadV1 method via JSON-RPC.
func (s *Service) GetPayload(ctx context.Context, payloadId [8]byte) (*pb.ExecutionPayload, error) {
	ctx, span := trace.StartSpan(ctx, "powchain.engine-api-client.GetPayload")
	defer span.End()
	start := time.Now()
	defer func() {
		getPayloadLatency.Observe(float64(time.Since(start).Milliseconds()))
	}()

	d := time.Now().Add(defaultEngineTimeout)
	ctx, cancel := context.WithDeadline(ctx, d)
	defer cancel()
	result := &pb.ExecutionPayload{}
	err := s.rpcClient.CallContext(ctx, result, GetPayloadMethod, pb.PayloadIDBytes(payloadId))
	return result, handleRPCError(err)
}

// ExchangeTransitionConfiguration calls the engine_exchangeTransitionConfigurationV1 method via JSON-RPC.
func (s *Service) ExchangeTransitionConfiguration(
	ctx context.Context, cfg *pb.TransitionConfiguration,
) error {
	ctx, span := trace.StartSpan(ctx, "powchain.engine-api-client.ExchangeTransitionConfiguration")
	defer span.End()

	// We set terminal block number to 0 as the parameter is not set on the consensus layer.
	zeroBigNum := big.NewInt(0)
	cfg.TerminalBlockNumber = zeroBigNum.Bytes()
	d := time.Now().Add(defaultEngineTimeout)
	ctx, cancel := context.WithDeadline(ctx, d)
	defer cancel()
	result := &pb.TransitionConfiguration{}
	if err := s.rpcClient.CallContext(ctx, result, ExchangeTransitionConfigurationMethod, cfg); err != nil {
		return handleRPCError(err)
	}

	// We surface an error to the user if local configuration settings mismatch
	// according to the response from the execution node.
	cfgTerminalHash := params.BeaconConfig().TerminalBlockHash[:]
	if !bytes.Equal(cfgTerminalHash, result.TerminalBlockHash) {
		return errors.Wrapf(
			ErrConfigMismatch,
			"got %#x from execution node, wanted %#x",
			result.TerminalBlockHash,
			cfgTerminalHash,
		)
	}
	ttdCfg := params.BeaconConfig().TerminalTotalDifficulty
	ttdResult, err := hexutil.DecodeBig(result.TerminalTotalDifficulty)
	if err != nil {
		return errors.Wrap(err, "could not decode received terminal total difficulty")
	}
	if ttdResult.String() != ttdCfg {
		return errors.Wrapf(
			ErrConfigMismatch,
			"got %s from execution node, wanted %s",
			ttdResult.String(),
			ttdCfg,
		)
	}
	return nil
}

// GetTerminalBlockHash returns the valid terminal block hash based on total difficulty.
//
// Spec code:
// def get_pow_block_at_terminal_total_difficulty(pow_chain: Dict[Hash32, PowBlock]) -> Optional[PowBlock]:
//    # `pow_chain` abstractly represents all blocks in the PoW chain
//    for block in pow_chain:
//        parent = pow_chain[block.parent_hash]
//        block_reached_ttd = block.total_difficulty >= TERMINAL_TOTAL_DIFFICULTY
//        parent_reached_ttd = parent.total_difficulty >= TERMINAL_TOTAL_DIFFICULTY
//        if block_reached_ttd and not parent_reached_ttd:
//            return block
//
//    return None
func (s *Service) GetTerminalBlockHash(ctx context.Context) ([]byte, bool, error) {
	ttd := new(big.Int)
	ttd.SetString(params.BeaconConfig().TerminalTotalDifficulty, 10)
	terminalTotalDifficulty, overflows := uint256.FromBig(ttd)
	if overflows {
		return nil, false, errors.New("could not convert terminal total difficulty to uint256")
	}
	blk, err := s.LatestExecutionBlock(ctx)
	if err != nil {
		return nil, false, errors.Wrap(err, "could not get latest execution block")
	}
	if blk == nil {
		return nil, false, errors.New("latest execution block is nil")
	}

	for {
		if ctx.Err() != nil {
			return nil, false, ctx.Err()
		}
		currentTotalDifficulty, err := tDStringToUint256(blk.TotalDifficulty)
		if err != nil {
			return nil, false, errors.Wrap(err, "could not convert total difficulty to uint256")
		}
		blockReachedTTD := currentTotalDifficulty.Cmp(terminalTotalDifficulty) >= 0

		parentHash := blk.ParentHash
		if parentHash == params.BeaconConfig().ZeroHash {
			return nil, false, nil
		}
		parentBlk, err := s.ExecutionBlockByHash(ctx, parentHash)
		if err != nil {
			return nil, false, errors.Wrap(err, "could not get parent execution block")
		}
		if parentBlk == nil {
			return nil, false, errors.New("parent execution block is nil")
		}
		if blockReachedTTD {
			parentTotalDifficulty, err := tDStringToUint256(parentBlk.TotalDifficulty)
			if err != nil {
				return nil, false, errors.Wrap(err, "could not convert total difficulty to uint256")
			}
			parentReachedTTD := parentTotalDifficulty.Cmp(terminalTotalDifficulty) >= 0
			if !parentReachedTTD {
				log.WithFields(logrus.Fields{
					"number":   blk.Number,
					"hash":     fmt.Sprintf("%#x", bytesutil.Trunc(blk.Hash[:])),
					"td":       blk.TotalDifficulty,
					"parentTd": parentBlk.TotalDifficulty,
					"ttd":      terminalTotalDifficulty,
				}).Info("Retrieved terminal block hash")
				return blk.Hash[:], true, nil
			}
		} else {
			return nil, false, nil
		}
		blk = parentBlk
	}
}

// LatestExecutionBlock fetches the latest execution engine block by calling
// eth_blockByNumber via JSON-RPC.
func (s *Service) LatestExecutionBlock(ctx context.Context) (*pb.ExecutionBlock, error) {
	ctx, span := trace.StartSpan(ctx, "powchain.engine-api-client.LatestExecutionBlock")
	defer span.End()

	result := &pb.ExecutionBlock{}
	err := s.rpcClient.CallContext(
		ctx,
		result,
		ExecutionBlockByNumberMethod,
		"latest",
		false, /* no full transaction objects */
	)
	return result, handleRPCError(err)
}

// ExecutionBlockByHash fetches an execution engine block by hash by calling
// eth_blockByHash via JSON-RPC.
func (s *Service) ExecutionBlockByHash(ctx context.Context, hash common.Hash) (*pb.ExecutionBlock, error) {
	ctx, span := trace.StartSpan(ctx, "powchain.engine-api-client.ExecutionBlockByHash")
	defer span.End()
	result := &pb.ExecutionBlock{}
	err := s.rpcClient.CallContext(ctx, result, ExecutionBlockByHashMethod, hash, false /* no full transaction objects */)
	return result, handleRPCError(err)
}

<<<<<<< HEAD
// ExecutionBlockByHashWithTxs fetches an execution engine block by hash by calling
// eth_blockByHash via JSON-RPC and asks for full transactions in the response.
func (s *Service) ExecutionBlockByHashWithTxs(ctx context.Context, hash common.Hash) (*pb.ExecutionBlockWithTxs, error) {
	ctx, span := trace.StartSpan(ctx, "powchain.engine-api-client.ExecutionBlockByHash")
	defer span.End()
	start := time.Now()
	defer func() {
		executionBlockByHashWithTxsLatency.Observe(float64(time.Since(start).Milliseconds()))
	}()

	result := &pb.ExecutionBlockWithTxs{}
	err := s.rpcClient.CallContext(ctx, result, ExecutionBlockByHashMethod, hash, true /* full transaction objects */)
	return result, handleRPCError(err)
}

=======
>>>>>>> 74ee0ede
// ReconstructFullBellatrixBlock takes in a blinded beacon block and reconstructs
// a beacon block with a full execution payload via the engine API.
func (s *Service) ReconstructFullBellatrixBlock(
	ctx context.Context, blindedBlock interfaces.SignedBeaconBlock,
) (interfaces.SignedBeaconBlock, error) {
	if err := wrapper.BeaconBlockIsNil(blindedBlock); err != nil {
		return nil, errors.Wrap(err, "cannot reconstruct bellatrix block from nil data")
	}
	if !blindedBlock.Block().IsBlinded() {
		return nil, errors.New("can only reconstruct block from blinded block format")
	}
<<<<<<< HEAD
	start := time.Now()
	defer func() {
		executionPayloadReconstructionLatency.Observe(float64(time.Since(start).Milliseconds()))
		reconstructedExecutionPayloadCount.Add(1)
	}()
=======
>>>>>>> 74ee0ede
	header, err := blindedBlock.Block().Body().ExecutionPayloadHeader()
	if err != nil {
		return nil, err
	}
	executionBlockHash := common.BytesToHash(header.BlockHash)
<<<<<<< HEAD
	executionBlock, err := s.ExecutionBlockByHashWithTxs(ctx, executionBlockHash)
	if err != nil {
		return nil, fmt.Errorf("could not fetch execution block with txs by hash %#x: %v", executionBlockHash, err)
	}
	payload := fullPayloadFromExecutionBlock(header, executionBlock)
	return wrapper.BuildSignedBeaconBlockFromExecutionPayload(blindedBlock, payload)
}

func fullPayloadFromExecutionBlock(header *pb.ExecutionPayloadHeader, block *pb.ExecutionBlockWithTxs) *pb.ExecutionPayload {
=======
	executionBlock, err := s.ExecutionBlockByHash(ctx, executionBlockHash)
	if err != nil {
		return nil, fmt.Errorf("could not fetch execution block with txs by hash %#x: %v", executionBlockHash, err)
	}
	if executionBlock == nil {
		return nil, fmt.Errorf("received nil execution block for request by hash %#x", executionBlockHash)
	}
	payload, err := fullPayloadFromExecutionBlock(header, executionBlock)
	if err != nil {
		return nil, err
	}
	fullBlock, err := wrapper.BuildSignedBeaconBlockFromExecutionPayload(blindedBlock, payload)
	if err != nil {
		return nil, err
	}
	reconstructedExecutionPayloadCount.Add(1)
	return fullBlock, nil
}

func fullPayloadFromExecutionBlock(
	header *pb.ExecutionPayloadHeader, block *pb.ExecutionBlock,
) (*pb.ExecutionPayload, error) {
	if header == nil || block == nil {
		return nil, errors.New("execution block and header cannot be nil")
	}
	if !bytes.Equal(header.BlockHash, block.Hash[:]) {
		return nil, fmt.Errorf(
			"block hash field in execution header %#x does not match execution block hash %#x",
			header.BlockHash,
			block.Hash,
		)
	}
	txs := make([][]byte, len(block.Transactions))
	for i, tx := range block.Transactions {
		txBin, err := tx.MarshalBinary()
		if err != nil {
			return nil, err
		}
		txs[i] = txBin
	}
>>>>>>> 74ee0ede
	return &pb.ExecutionPayload{
		ParentHash:    header.ParentHash,
		FeeRecipient:  header.FeeRecipient,
		StateRoot:     header.StateRoot,
		ReceiptsRoot:  header.ReceiptsRoot,
		LogsBloom:     header.LogsBloom,
		PrevRandao:    header.PrevRandao,
		BlockNumber:   header.BlockNumber,
		GasLimit:      header.GasLimit,
		GasUsed:       header.GasUsed,
		Timestamp:     header.Timestamp,
		ExtraData:     header.ExtraData,
		BaseFeePerGas: header.BaseFeePerGas,
<<<<<<< HEAD
		BlockHash:     block.Hash,
		Transactions:  block.Transactions,
	}
=======
		BlockHash:     block.Hash[:],
		Transactions:  txs,
	}, nil
>>>>>>> 74ee0ede
}

// Handles errors received from the RPC server according to the specification.
func handleRPCError(err error) error {
	if err == nil {
		return nil
	}
	if isTimeout(err) {
		return ErrHTTPTimeout
	}
	e, ok := err.(rpc.Error)
	if !ok {
		if strings.Contains(err.Error(), "401 Unauthorized") {
			log.Error("HTTP authentication to your execution client is not working. Please ensure " +
				"you are setting a correct value for the --jwt-secret flag in Prysm, or use an IPC connection if on " +
				"the same machine. Please see our documentation for more information on authenticating connections " +
				"here https://docs.prylabs.network/docs/execution-node/authentication")
			return fmt.Errorf("could not authenticate connection to execution client: %v", err)
		}
		return errors.Wrapf(err, "got an unexpected error in JSON-RPC response")
	}
	switch e.ErrorCode() {
	case -32700:
		return ErrParse
	case -32600:
		return ErrInvalidRequest
	case -32601:
		return ErrMethodNotFound
	case -32602:
		return ErrInvalidParams
	case -32603:
		return ErrInternal
	case -38001:
		return ErrUnknownPayload
	case -38002:
		return ErrInvalidForkchoiceState
	case -38003:
		return ErrInvalidPayloadAttributes
	case -32000:
		// Only -32000 status codes are data errors in the RPC specification.
		errWithData, ok := err.(rpc.DataError)
		if !ok {
			return errors.Wrapf(err, "got an unexpected error in JSON-RPC response")
		}
		return errors.Wrapf(ErrServer, "%v", errWithData.ErrorData())
	default:
		return err
	}
}

// ErrHTTPTimeout returns true if the error is a http.Client timeout error.
var ErrHTTPTimeout = errors.New("timeout from http.Client")

type httpTimeoutError interface {
	Error() string
	Timeout() bool
}

func isTimeout(e error) bool {
	t, ok := e.(httpTimeoutError)
	return ok && t.Timeout()
}

func tDStringToUint256(td string) (*uint256.Int, error) {
	b, err := hexutil.DecodeBig(td)
	if err != nil {
		return nil, err
	}
	i, overflows := uint256.FromBig(b)
	if overflows {
		return nil, errors.New("total difficulty overflowed")
	}
	return i, nil
}<|MERGE_RESOLUTION|>--- conflicted
+++ resolved
@@ -68,8 +68,7 @@
 	ExchangeTransitionConfiguration(
 		ctx context.Context, cfg *pb.TransitionConfiguration,
 	) error
-	ExecutionBlockByHash(ctx context.Context, hash common.Hash) (*pb.ExecutionBlock, error)
-	ExecutionBlockByHashWithTxs(ctx context.Context, hash common.Hash) (*pb.ExecutionBlockWithTxs, error)
+	ExecutionBlockByHash(ctx context.Context, hash common.Hash, withTxs bool) (*pb.ExecutionBlock, error)
 	GetTerminalBlockHash(ctx context.Context) ([]byte, bool, error)
 }
 
@@ -244,7 +243,7 @@
 		if parentHash == params.BeaconConfig().ZeroHash {
 			return nil, false, nil
 		}
-		parentBlk, err := s.ExecutionBlockByHash(ctx, parentHash)
+		parentBlk, err := s.ExecutionBlockByHash(ctx, parentHash, false /* no txs */)
 		if err != nil {
 			return nil, false, errors.Wrap(err, "could not get parent execution block")
 		}
@@ -293,32 +292,14 @@
 
 // ExecutionBlockByHash fetches an execution engine block by hash by calling
 // eth_blockByHash via JSON-RPC.
-func (s *Service) ExecutionBlockByHash(ctx context.Context, hash common.Hash) (*pb.ExecutionBlock, error) {
+func (s *Service) ExecutionBlockByHash(ctx context.Context, hash common.Hash, withTxs bool) (*pb.ExecutionBlock, error) {
 	ctx, span := trace.StartSpan(ctx, "powchain.engine-api-client.ExecutionBlockByHash")
 	defer span.End()
 	result := &pb.ExecutionBlock{}
-	err := s.rpcClient.CallContext(ctx, result, ExecutionBlockByHashMethod, hash, false /* no full transaction objects */)
+	err := s.rpcClient.CallContext(ctx, result, ExecutionBlockByHashMethod, hash, withTxs)
 	return result, handleRPCError(err)
 }
 
-<<<<<<< HEAD
-// ExecutionBlockByHashWithTxs fetches an execution engine block by hash by calling
-// eth_blockByHash via JSON-RPC and asks for full transactions in the response.
-func (s *Service) ExecutionBlockByHashWithTxs(ctx context.Context, hash common.Hash) (*pb.ExecutionBlockWithTxs, error) {
-	ctx, span := trace.StartSpan(ctx, "powchain.engine-api-client.ExecutionBlockByHash")
-	defer span.End()
-	start := time.Now()
-	defer func() {
-		executionBlockByHashWithTxsLatency.Observe(float64(time.Since(start).Milliseconds()))
-	}()
-
-	result := &pb.ExecutionBlockWithTxs{}
-	err := s.rpcClient.CallContext(ctx, result, ExecutionBlockByHashMethod, hash, true /* full transaction objects */)
-	return result, handleRPCError(err)
-}
-
-=======
->>>>>>> 74ee0ede
 // ReconstructFullBellatrixBlock takes in a blinded beacon block and reconstructs
 // a beacon block with a full execution payload via the engine API.
 func (s *Service) ReconstructFullBellatrixBlock(
@@ -330,31 +311,12 @@
 	if !blindedBlock.Block().IsBlinded() {
 		return nil, errors.New("can only reconstruct block from blinded block format")
 	}
-<<<<<<< HEAD
-	start := time.Now()
-	defer func() {
-		executionPayloadReconstructionLatency.Observe(float64(time.Since(start).Milliseconds()))
-		reconstructedExecutionPayloadCount.Add(1)
-	}()
-=======
->>>>>>> 74ee0ede
 	header, err := blindedBlock.Block().Body().ExecutionPayloadHeader()
 	if err != nil {
 		return nil, err
 	}
 	executionBlockHash := common.BytesToHash(header.BlockHash)
-<<<<<<< HEAD
-	executionBlock, err := s.ExecutionBlockByHashWithTxs(ctx, executionBlockHash)
-	if err != nil {
-		return nil, fmt.Errorf("could not fetch execution block with txs by hash %#x: %v", executionBlockHash, err)
-	}
-	payload := fullPayloadFromExecutionBlock(header, executionBlock)
-	return wrapper.BuildSignedBeaconBlockFromExecutionPayload(blindedBlock, payload)
-}
-
-func fullPayloadFromExecutionBlock(header *pb.ExecutionPayloadHeader, block *pb.ExecutionBlockWithTxs) *pb.ExecutionPayload {
-=======
-	executionBlock, err := s.ExecutionBlockByHash(ctx, executionBlockHash)
+	executionBlock, err := s.ExecutionBlockByHash(ctx, executionBlockHash, true /* with txs */)
 	if err != nil {
 		return nil, fmt.Errorf("could not fetch execution block with txs by hash %#x: %v", executionBlockHash, err)
 	}
@@ -394,7 +356,6 @@
 		}
 		txs[i] = txBin
 	}
->>>>>>> 74ee0ede
 	return &pb.ExecutionPayload{
 		ParentHash:    header.ParentHash,
 		FeeRecipient:  header.FeeRecipient,
@@ -408,15 +369,9 @@
 		Timestamp:     header.Timestamp,
 		ExtraData:     header.ExtraData,
 		BaseFeePerGas: header.BaseFeePerGas,
-<<<<<<< HEAD
-		BlockHash:     block.Hash,
-		Transactions:  block.Transactions,
-	}
-=======
 		BlockHash:     block.Hash[:],
 		Transactions:  txs,
 	}, nil
->>>>>>> 74ee0ede
 }
 
 // Handles errors received from the RPC server according to the specification.
