package doublylinkedtree

import (
	"context"
	"fmt"
	"time"

	"github.com/prysmaticlabs/prysm/beacon-chain/forkchoice"
	fieldparams "github.com/prysmaticlabs/prysm/config/fieldparams"
	"github.com/prysmaticlabs/prysm/config/params"
	types "github.com/prysmaticlabs/prysm/consensus-types/primitives"
	"github.com/prysmaticlabs/prysm/time/slots"
	"go.opencensus.io/trace"
)

// This defines the minimal number of block nodes that can be in the tree
// before getting pruned upon new finalization.
const defaultPruneThreshold = 256

// applyProposerBoostScore applies the current proposer boost scores to the
// relevant nodes
func (s *Store) applyProposerBoostScore(newBalances []uint64) error {
	s.proposerBoostLock.Lock()
	defer s.proposerBoostLock.Unlock()

	proposerScore := uint64(0)
	var err error
	if s.previousProposerBoostRoot != params.BeaconConfig().ZeroHash {
		previousNode, ok := s.nodeByRoot[s.previousProposerBoostRoot]
		if !ok || previousNode == nil {
			s.previousProposerBoostRoot = [32]byte{}
			log.WithError(errInvalidProposerBoostRoot).Errorf(fmt.Sprintf("invalid prev root %#x", s.previousProposerBoostRoot))
			return nil
		}
		previousNode.balance -= s.previousProposerBoostScore
	}

	if s.proposerBoostRoot != params.BeaconConfig().ZeroHash {
		currentNode, ok := s.nodeByRoot[s.proposerBoostRoot]
		if !ok || currentNode == nil {
			s.proposerBoostRoot = [32]byte{}
			log.WithError(errInvalidProposerBoostRoot).Errorf(fmt.Sprintf("invalid current root %#x", s.proposerBoostRoot))
			return nil
		}
		proposerScore, err = computeProposerBoostScore(newBalances)
		if err != nil {
			return err
		}
		currentNode.balance += proposerScore
	}
	s.previousProposerBoostRoot = s.proposerBoostRoot
	s.previousProposerBoostScore = proposerScore
	return nil
}

// ProposerBoost of fork choice store.
func (s *Store) proposerBoost() [fieldparams.RootLength]byte {
	s.proposerBoostLock.RLock()
	defer s.proposerBoostLock.RUnlock()
	return s.proposerBoostRoot
}

// PruneThreshold of fork choice store.
func (s *Store) PruneThreshold() uint64 {
	return s.pruneThreshold
}

// head starts from justified root and then follows the best descendant links
// to find the best block for head. This function assumes a lock on s.nodesLock
func (s *Store) head(ctx context.Context) ([32]byte, error) {
	ctx, span := trace.StartSpan(ctx, "doublyLinkedForkchoice.head")
	defer span.End()
	s.checkpointsLock.RLock()
	defer s.checkpointsLock.RUnlock()

	// JustifiedRoot has to be known
	justifiedNode, ok := s.nodeByRoot[s.justifiedCheckpoint.Root]
	if !ok || justifiedNode == nil {
		// If the justifiedCheckpoint is from genesis, then the root is
		// zeroHash. In this case it should be the root of forkchoice
		// tree.
		if s.justifiedCheckpoint.Epoch == params.BeaconConfig().GenesisEpoch {
			justifiedNode = s.treeRootNode
		} else {
			return [32]byte{}, errUnknownJustifiedRoot
		}
	}

	// If the justified node doesn't have a best descendant,
	// the best node is itself.
	bestDescendant := justifiedNode.bestDescendant
	if bestDescendant == nil {
		bestDescendant = justifiedNode
	}

	if !bestDescendant.viableForHead(s.justifiedCheckpoint.Epoch, s.finalizedCheckpoint.Epoch) {
		return [32]byte{}, fmt.Errorf("head at slot %d with weight %d is not eligible, finalizedEpoch, justified Epoch %d, %d != %d, %d",
			bestDescendant.slot, bestDescendant.weight/10e9, bestDescendant.finalizedEpoch, bestDescendant.justifiedEpoch, s.finalizedCheckpoint.Epoch, s.justifiedCheckpoint.Epoch)
	}

	// Update metrics.
	if bestDescendant != s.headNode {
		headChangesCount.Inc()
		headSlotNumber.Set(float64(bestDescendant.slot))
		s.headNode = bestDescendant
	}

	return bestDescendant.root, nil
}

// insert registers a new block node to the fork choice store's node list.
// It then updates the new node's parent with best child and descendant node.
func (s *Store) insert(ctx context.Context,
	slot types.Slot,
	root, parentRoot, payloadHash [fieldparams.RootLength]byte,
<<<<<<< HEAD
	justifiedEpoch, finalizedEpoch types.Epoch) (*Node, error) {
	ctx, span := trace.StartSpan(ctx, "doublyLinkedForkchoice.insert")
=======
	justifiedEpoch, finalizedEpoch types.Epoch,
	dataAvailability forkchoice.DataAvailability) error {
	_, span := trace.StartSpan(ctx, "doublyLinkedForkchoice.insert")
>>>>>>> 109a0f5f
	defer span.End()

	s.nodesLock.Lock()
	defer s.nodesLock.Unlock()

	// Return if the block has been inserted into Store before.
	if n, ok := s.nodeByRoot[root]; ok {
		return n, nil
	}

	parent := s.nodeByRoot[parentRoot]

	n := &Node{
		slot:                     slot,
		root:                     root,
		parent:                   parent,
		justifiedEpoch:           justifiedEpoch,
		unrealizedJustifiedEpoch: justifiedEpoch,
		finalizedEpoch:           finalizedEpoch,
		unrealizedFinalizedEpoch: finalizedEpoch,
		optimistic:               true,
		payloadHash:              payloadHash,
	}

	s.nodeByPayload[payloadHash] = n
	s.nodeByRoot[root] = n
	if parent == nil {
		if s.treeRootNode == nil {
			s.treeRootNode = n
			s.headNode = n
		} else {
			return n, errInvalidParentRoot
		}
	} else {
		parent.children = append(parent.children, n)
		// Apply proposer boost
		timeNow := uint64(time.Now().Unix())
		if timeNow < s.genesisTime {
			return n, nil
		}
		secondsIntoSlot := (timeNow - s.genesisTime) % params.BeaconConfig().SecondsPerSlot
		currentSlot := slots.CurrentSlot(s.genesisTime)
		boostTreshold := params.BeaconConfig().SecondsPerSlot / params.BeaconConfig().IntervalsPerSlot
		if currentSlot == slot && secondsIntoSlot < boostTreshold {
			s.proposerBoostLock.Lock()
			s.proposerBoostRoot = root
			s.proposerBoostLock.Unlock()
		}

		// Update best descendants
		if err := s.treeRootNode.updateBestDescendant(ctx,
<<<<<<< HEAD
			s.justifiedCheckpoint.Epoch, s.finalizedCheckpoint.Epoch); err != nil {
			return n, err
=======
			s.justifiedCheckpoint.Epoch, s.finalizedCheckpoint.Epoch, dataAvailability); err != nil {
			return err
>>>>>>> 109a0f5f
		}
	}
	// Update metrics.
	processedBlockCount.Inc()
	nodeCount.Set(float64(len(s.nodeByRoot)))

	return n, nil
}

// pruneFinalizedNodeByRootMap prunes the `nodeByRoot` map
// starting from `node` down to the finalized Node or to a leaf of the Fork
// choice store. This method assumes a lock on nodesLock.
func (s *Store) pruneFinalizedNodeByRootMap(ctx context.Context, node, finalizedNode *Node) error {
	if ctx.Err() != nil {
		return ctx.Err()
	}
	if node == finalizedNode {
		return nil
	}
	for _, child := range node.children {
		if err := s.pruneFinalizedNodeByRootMap(ctx, child, finalizedNode); err != nil {
			return err
		}
	}

	delete(s.nodeByRoot, node.root)
	return nil
}

// prune prunes the fork choice store with the new finalized root. The store is only pruned if the input
// root is different than the current store finalized root, and the number of the store has met prune threshold.
// This function does not prune for invalid optimistically synced nodes, it deals only with pruning upon finalization
func (s *Store) prune(ctx context.Context) error {
	ctx, span := trace.StartSpan(ctx, "doublyLinkedForkchoice.Prune")
	defer span.End()

	s.nodesLock.Lock()
	defer s.nodesLock.Unlock()
	s.checkpointsLock.RLock()
	finalizedRoot := s.finalizedCheckpoint.Root
	s.checkpointsLock.RUnlock()

	finalizedNode, ok := s.nodeByRoot[finalizedRoot]
	if !ok || finalizedNode == nil {
		return errUnknownFinalizedRoot
	}

	// The number of the nodes has not met the prune threshold.
	// Pruning at small numbers incurs more cost than benefit.
	if finalizedNode.depth() < s.pruneThreshold {
		return nil
	}

	// Prune nodeByRoot starting from root
	if err := s.pruneFinalizedNodeByRootMap(ctx, s.treeRootNode, finalizedNode); err != nil {
		return err
	}

	finalizedNode.parent = nil
	s.treeRootNode = finalizedNode

	prunedCount.Inc()
	return nil
}

// tips returns a list of possible heads from fork choice store, it returns the
// roots and the slots of the leaf nodes.
func (s *Store) tips() ([][32]byte, []types.Slot) {
	var roots [][32]byte
	var slots []types.Slot
	for root, node := range s.nodeByRoot {
		if len(node.children) == 0 {
			roots = append(roots, root)
			slots = append(slots, node.slot)
		}
	}
	return roots, slots
}<|MERGE_RESOLUTION|>--- conflicted
+++ resolved
@@ -113,14 +113,9 @@
 func (s *Store) insert(ctx context.Context,
 	slot types.Slot,
 	root, parentRoot, payloadHash [fieldparams.RootLength]byte,
-<<<<<<< HEAD
-	justifiedEpoch, finalizedEpoch types.Epoch) (*Node, error) {
-	ctx, span := trace.StartSpan(ctx, "doublyLinkedForkchoice.insert")
-=======
 	justifiedEpoch, finalizedEpoch types.Epoch,
-	dataAvailability forkchoice.DataAvailability) error {
+	dataAvailability forkchoice.DataAvailability) (*Node, error) {
 	_, span := trace.StartSpan(ctx, "doublyLinkedForkchoice.insert")
->>>>>>> 109a0f5f
 	defer span.End()
 
 	s.nodesLock.Lock()
@@ -172,13 +167,8 @@
 
 		// Update best descendants
 		if err := s.treeRootNode.updateBestDescendant(ctx,
-<<<<<<< HEAD
-			s.justifiedCheckpoint.Epoch, s.finalizedCheckpoint.Epoch); err != nil {
+			s.justifiedCheckpoint.Epoch, s.finalizedCheckpoint.Epoch, dataAvailability); err != nil {
 			return n, err
-=======
-			s.justifiedCheckpoint.Epoch, s.finalizedCheckpoint.Epoch, dataAvailability); err != nil {
-			return err
->>>>>>> 109a0f5f
 		}
 	}
 	// Update metrics.
