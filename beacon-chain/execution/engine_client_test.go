--- conflicted
+++ resolved
@@ -74,11 +74,6 @@
 	t.Run(ForkchoiceUpdatedMethod, func(t *testing.T) {
 		want, ok := fix["ForkchoiceUpdatedResponse"].(*ForkchoiceUpdatedResponse)
 		require.Equal(t, true, ok)
-<<<<<<< HEAD
-		attr, err := payloadattribute.New(&pb.PayloadAttributes{})
-		require.NoError(t, err)
-		payloadID, validHash, err := srv.ForkchoiceUpdated(ctx, &pb.ForkchoiceState{}, attr)
-=======
 		p, err := payloadattribute.New(&pb.PayloadAttributes{})
 		require.NoError(t, err)
 		payloadID, validHash, err := srv.ForkchoiceUpdated(ctx, &pb.ForkchoiceState{}, p)
@@ -92,7 +87,6 @@
 		p, err := payloadattribute.New(&pb.PayloadAttributesV2{})
 		require.NoError(t, err)
 		payloadID, validHash, err := srv.ForkchoiceUpdated(ctx, &pb.ForkchoiceState{}, p)
->>>>>>> 6dcb2bbf
 		require.NoError(t, err)
 		require.DeepEqual(t, want.Status.LatestValidHash, validHash)
 		require.DeepEqual(t, want.PayloadId, payloadID)
@@ -115,14 +109,14 @@
 		require.NoError(t, err)
 	})
 	t.Run(ExecutionBlockByNumberMethod, func(t *testing.T) {
-		want, ok := fix["ExecutionBlock"].(*pb.ExecutionBlockBellatrix)
+		want, ok := fix["ExecutionBlock"].(*pb.ExecutionBlock)
 		require.Equal(t, true, ok)
 		resp, err := srv.LatestExecutionBlock(ctx)
 		require.NoError(t, err)
 		require.DeepEqual(t, want, resp)
 	})
 	t.Run(ExecutionBlockByHashMethod, func(t *testing.T) {
-		want, ok := fix["ExecutionBlock"].(*pb.ExecutionBlockBellatrix)
+		want, ok := fix["ExecutionBlock"].(*pb.ExecutionBlock)
 		require.Equal(t, true, ok)
 		arg := common.BytesToHash([]byte("foo"))
 		resp, err := srv.ExecutionBlockByHash(ctx, version.Bellatrix, arg, true /* with txs */)
@@ -195,11 +189,6 @@
 		srv := forkchoiceUpdateSetup(t, forkChoiceState, payloadAttributes, want)
 
 		// We call the RPC method via HTTP and expect a proper result.
-<<<<<<< HEAD
-		attr, err := payloadattribute.New(payloadAttributes)
-		require.NoError(t, err)
-		payloadID, validHash, err := srv.ForkchoiceUpdated(ctx, forkChoiceState, attr)
-=======
 		payloadID, validHash, err := srv.ForkchoiceUpdated(ctx, forkChoiceState, p)
 		require.NoError(t, err)
 		require.DeepEqual(t, want.Status.LatestValidHash, validHash)
@@ -225,7 +214,6 @@
 
 		// We call the RPC method via HTTP and expect a proper result.
 		payloadID, validHash, err := srv.ForkchoiceUpdated(ctx, forkChoiceState, p)
->>>>>>> 6dcb2bbf
 		require.NoError(t, err)
 		require.DeepEqual(t, want.Status.LatestValidHash, validHash)
 		require.DeepEqual(t, want.PayloadId, payloadID)
@@ -248,11 +236,6 @@
 		client := forkchoiceUpdateSetup(t, forkChoiceState, payloadAttributes, want)
 
 		// We call the RPC method via HTTP and expect a proper result.
-<<<<<<< HEAD
-		attr, err := payloadattribute.New(&payloadAttributes)
-		require.NoError(t, err)
-		payloadID, validHash, err := client.ForkchoiceUpdated(ctx, forkChoiceState, attr)
-=======
 		payloadID, validHash, err := client.ForkchoiceUpdated(ctx, forkChoiceState, p)
 		require.ErrorIs(t, err, ErrAcceptedSyncingPayloadStatus)
 		require.DeepEqual(t, (*pb.PayloadIDBytes)(nil), payloadID)
@@ -278,7 +261,6 @@
 
 		// We call the RPC method via HTTP and expect a proper result.
 		payloadID, validHash, err := srv.ForkchoiceUpdated(ctx, forkChoiceState, p)
->>>>>>> 6dcb2bbf
 		require.ErrorIs(t, err, ErrAcceptedSyncingPayloadStatus)
 		require.DeepEqual(t, (*pb.PayloadIDBytes)(nil), payloadID)
 		require.DeepEqual(t, []byte(nil), validHash)
@@ -301,13 +283,7 @@
 		client := forkchoiceUpdateSetup(t, forkChoiceState, payloadAttributes, want)
 
 		// We call the RPC method via HTTP and expect a proper result.
-<<<<<<< HEAD
-		attr, err := payloadattribute.New(&payloadAttributes)
-		require.NoError(t, err)
-		payloadID, validHash, err := client.ForkchoiceUpdated(ctx, forkChoiceState, attr)
-=======
 		payloadID, validHash, err := client.ForkchoiceUpdated(ctx, forkChoiceState, p)
->>>>>>> 6dcb2bbf
 		require.ErrorIs(t, err, ErrInvalidPayloadStatus)
 		require.DeepEqual(t, (*pb.PayloadIDBytes)(nil), payloadID)
 		require.DeepEqual(t, want.Status.LatestValidHash, validHash)
@@ -330,13 +306,7 @@
 		client := forkchoiceUpdateSetup(t, forkChoiceState, payloadAttributes, want)
 
 		// We call the RPC method via HTTP and expect a proper result.
-<<<<<<< HEAD
-		attr, err := payloadattribute.New(&payloadAttributes)
-		require.NoError(t, err)
-		payloadID, validHash, err := client.ForkchoiceUpdated(ctx, forkChoiceState, attr)
-=======
 		payloadID, validHash, err := client.ForkchoiceUpdated(ctx, forkChoiceState, p)
->>>>>>> 6dcb2bbf
 		require.ErrorIs(t, err, ErrUnknownPayloadStatus)
 		require.DeepEqual(t, (*pb.PayloadIDBytes)(nil), payloadID)
 		require.DeepEqual(t, []byte(nil), validHash)
@@ -412,7 +382,7 @@
 		require.DeepEqual(t, []uint8(nil), resp)
 	})
 	t.Run(ExecutionBlockByNumberMethod, func(t *testing.T) {
-		want, ok := fix["ExecutionBlock"].(*pb.ExecutionBlockBellatrix)
+		want, ok := fix["ExecutionBlock"].(*pb.ExecutionBlock)
 		require.Equal(t, true, ok)
 		srv := httptest.NewServer(http.HandlerFunc(func(w http.ResponseWriter, r *http.Request) {
 			w.Header().Set("Content-Type", "application/json")
@@ -481,7 +451,7 @@
 	})
 	t.Run(ExecutionBlockByHashMethod, func(t *testing.T) {
 		arg := common.BytesToHash([]byte("foo"))
-		want, ok := fix["ExecutionBlock"].(*pb.ExecutionBlockBellatrix)
+		want, ok := fix["ExecutionBlock"].(*pb.ExecutionBlock)
 		require.Equal(t, true, ok)
 		srv := httptest.NewServer(http.HandlerFunc(func(w http.ResponseWriter, r *http.Request) {
 			w.Header().Set("Content-Type", "application/json")
@@ -777,8 +747,8 @@
 	tests := []struct {
 		name                  string
 		paramsTd              string
-		currentPowBlock       *pb.ExecutionBlockBellatrix
-		parentPowBlock        *pb.ExecutionBlockBellatrix
+		currentPowBlock       *pb.ExecutionBlock
+		parentPowBlock        *pb.ExecutionBlock
 		errLatestExecutionBlk error
 		wantTerminalBlockHash []byte
 		wantExists            bool
@@ -803,7 +773,7 @@
 		{
 			name:     "current execution block invalid TD",
 			paramsTd: "1",
-			currentPowBlock: &pb.ExecutionBlockBellatrix{
+			currentPowBlock: &pb.ExecutionBlock{
 				Hash:            common.BytesToHash([]byte("a")),
 				TotalDifficulty: "1115792089237316195423570985008687907853269984665640564039457584007913129638912",
 			},
@@ -812,7 +782,7 @@
 		{
 			name:     "current execution block has zero hash parent",
 			paramsTd: "2",
-			currentPowBlock: &pb.ExecutionBlockBellatrix{
+			currentPowBlock: &pb.ExecutionBlock{
 				Hash: common.BytesToHash([]byte("a")),
 				Header: gethtypes.Header{
 					ParentHash: common.BytesToHash(params.BeaconConfig().ZeroHash[:]),
@@ -823,7 +793,7 @@
 		{
 			name:     "could not get parent block",
 			paramsTd: "2",
-			currentPowBlock: &pb.ExecutionBlockBellatrix{
+			currentPowBlock: &pb.ExecutionBlock{
 				Hash: common.BytesToHash([]byte("a")),
 				Header: gethtypes.Header{
 					ParentHash: common.BytesToHash([]byte("b")),
@@ -835,14 +805,14 @@
 		{
 			name:     "parent execution block invalid TD",
 			paramsTd: "2",
-			currentPowBlock: &pb.ExecutionBlockBellatrix{
+			currentPowBlock: &pb.ExecutionBlock{
 				Hash: common.BytesToHash([]byte("a")),
 				Header: gethtypes.Header{
 					ParentHash: common.BytesToHash([]byte("b")),
 				},
 				TotalDifficulty: "0x3",
 			},
-			parentPowBlock: &pb.ExecutionBlockBellatrix{
+			parentPowBlock: &pb.ExecutionBlock{
 				Hash: common.BytesToHash([]byte("b")),
 				Header: gethtypes.Header{
 					ParentHash: common.BytesToHash([]byte("c")),
@@ -854,14 +824,14 @@
 		{
 			name:     "happy case",
 			paramsTd: "2",
-			currentPowBlock: &pb.ExecutionBlockBellatrix{
+			currentPowBlock: &pb.ExecutionBlock{
 				Hash: common.BytesToHash([]byte("a")),
 				Header: gethtypes.Header{
 					ParentHash: common.BytesToHash([]byte("b")),
 				},
 				TotalDifficulty: "0x3",
 			},
-			parentPowBlock: &pb.ExecutionBlockBellatrix{
+			parentPowBlock: &pb.ExecutionBlock{
 				Hash: common.BytesToHash([]byte("b")),
 				Header: gethtypes.Header{
 					ParentHash: common.BytesToHash([]byte("c")),
@@ -874,7 +844,7 @@
 		{
 			name:     "happy case, but invalid timestamp",
 			paramsTd: "2",
-			currentPowBlock: &pb.ExecutionBlockBellatrix{
+			currentPowBlock: &pb.ExecutionBlock{
 				Hash: common.BytesToHash([]byte("a")),
 				Header: gethtypes.Header{
 					ParentHash: common.BytesToHash([]byte("b")),
@@ -882,7 +852,7 @@
 				},
 				TotalDifficulty: "0x3",
 			},
-			parentPowBlock: &pb.ExecutionBlockBellatrix{
+			parentPowBlock: &pb.ExecutionBlock{
 				Hash: common.BytesToHash([]byte("b")),
 				Header: gethtypes.Header{
 					ParentHash: common.BytesToHash([]byte("c")),
@@ -893,14 +863,14 @@
 		{
 			name:     "ttd not reached",
 			paramsTd: "3",
-			currentPowBlock: &pb.ExecutionBlockBellatrix{
+			currentPowBlock: &pb.ExecutionBlock{
 				Hash: common.BytesToHash([]byte("a")),
 				Header: gethtypes.Header{
 					ParentHash: common.BytesToHash([]byte("b")),
 				},
 				TotalDifficulty: "0x2",
 			},
-			parentPowBlock: &pb.ExecutionBlockBellatrix{
+			parentPowBlock: &pb.ExecutionBlock{
 				Hash: common.BytesToHash([]byte("b")),
 				Header: gethtypes.Header{
 					ParentHash: common.BytesToHash([]byte("c")),
@@ -914,9 +884,9 @@
 			cfg := params.BeaconConfig().Copy()
 			cfg.TerminalTotalDifficulty = tt.paramsTd
 			params.OverrideBeaconConfig(cfg)
-			var m map[[32]byte]*pb.ExecutionBlockBellatrix
+			var m map[[32]byte]*pb.ExecutionBlock
 			if tt.parentPowBlock != nil {
-				m = map[[32]byte]*pb.ExecutionBlockBellatrix{
+				m = map[[32]byte]*pb.ExecutionBlock{
 					tt.parentPowBlock.Hash: tt.parentPowBlock,
 				}
 			}
@@ -1179,7 +1149,7 @@
 	transactionsRoot := bytesutil.PadTo([]byte("transactionsRoot"), fieldparams.RootLength)
 	receiptsRoot := bytesutil.PadTo([]byte("receiptsRoot"), fieldparams.RootLength)
 	logsBloom := bytesutil.PadTo([]byte("logs"), fieldparams.LogsBloomLength)
-	executionBlock := &pb.ExecutionBlockBellatrix{
+	executionBlock := &pb.ExecutionBlock{
 		Header: gethtypes.Header{
 			ParentHash:  common.BytesToHash(parent),
 			UncleHash:   common.BytesToHash(sha3Uncles),
@@ -1282,7 +1252,7 @@
 func Test_fullPayloadFromExecutionBlock(t *testing.T) {
 	type args struct {
 		header *pb.ExecutionPayloadHeader
-		block  *pb.ExecutionBlockBellatrix
+		block  *pb.ExecutionBlock
 	}
 	wantedHash := common.BytesToHash([]byte("foo"))
 	tests := []struct {
@@ -1297,7 +1267,7 @@
 				header: &pb.ExecutionPayloadHeader{
 					BlockHash: []byte("foo"),
 				},
-				block: &pb.ExecutionBlockBellatrix{
+				block: &pb.ExecutionBlock{
 					Hash: common.BytesToHash([]byte("bar")),
 				},
 			},
@@ -1309,7 +1279,7 @@
 				header: &pb.ExecutionPayloadHeader{
 					BlockHash: wantedHash[:],
 				},
-				block: &pb.ExecutionBlockBellatrix{
+				block: &pb.ExecutionBlock{
 					Hash: wantedHash,
 				},
 			},
@@ -1415,9 +1385,9 @@
 
 func (*testEngineService) GetBlockByHash(
 	_ context.Context, _ common.Hash, _ bool,
-) *pb.ExecutionBlockBellatrix {
+) *pb.ExecutionBlock {
 	fix := fixtures()
-	item, ok := fix["ExecutionBlock"].(*pb.ExecutionBlockBellatrix)
+	item, ok := fix["ExecutionBlock"].(*pb.ExecutionBlock)
 	if !ok {
 		panic("not found")
 	}
@@ -1426,9 +1396,9 @@
 
 func (*testEngineService) GetBlockByNumber(
 	_ context.Context, _ string, _ bool,
-) *pb.ExecutionBlockBellatrix {
+) *pb.ExecutionBlock {
 	fix := fixtures()
-	item, ok := fix["ExecutionBlock"].(*pb.ExecutionBlockBellatrix)
+	item, ok := fix["ExecutionBlock"].(*pb.ExecutionBlock)
 	if !ok {
 		panic("not found")
 	}
