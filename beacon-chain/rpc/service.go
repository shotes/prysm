// Package rpc defines a gRPC server implementing the Ethereum consensus API as needed
// by validator clients and consumers of chain data.
package rpc

import (
	"context"
	"errors"
	"fmt"
	"net"
	"sync"

	middleware "github.com/grpc-ecosystem/go-grpc-middleware"
	recovery "github.com/grpc-ecosystem/go-grpc-middleware/recovery"
	grpc_opentracing "github.com/grpc-ecosystem/go-grpc-middleware/tracing/opentracing"
	grpc_prometheus "github.com/grpc-ecosystem/go-grpc-prometheus"
	"github.com/prysmaticlabs/prysm/beacon-chain/blockchain"
	"github.com/prysmaticlabs/prysm/beacon-chain/cache"
	"github.com/prysmaticlabs/prysm/beacon-chain/cache/depositcache"
	blockfeed "github.com/prysmaticlabs/prysm/beacon-chain/core/feed/block"
	opfeed "github.com/prysmaticlabs/prysm/beacon-chain/core/feed/operation"
	statefeed "github.com/prysmaticlabs/prysm/beacon-chain/core/feed/state"
	"github.com/prysmaticlabs/prysm/beacon-chain/db"
	"github.com/prysmaticlabs/prysm/beacon-chain/operations/attestations"
	"github.com/prysmaticlabs/prysm/beacon-chain/operations/slashings"
	"github.com/prysmaticlabs/prysm/beacon-chain/operations/synccommittee"
	"github.com/prysmaticlabs/prysm/beacon-chain/operations/voluntaryexits"
	"github.com/prysmaticlabs/prysm/beacon-chain/p2p"
	"github.com/prysmaticlabs/prysm/beacon-chain/powchain"
	"github.com/prysmaticlabs/prysm/beacon-chain/rpc/eth/beacon"
	"github.com/prysmaticlabs/prysm/beacon-chain/rpc/eth/debug"
	"github.com/prysmaticlabs/prysm/beacon-chain/rpc/eth/events"
	"github.com/prysmaticlabs/prysm/beacon-chain/rpc/eth/node"
	"github.com/prysmaticlabs/prysm/beacon-chain/rpc/eth/validator"
	beaconv1alpha1 "github.com/prysmaticlabs/prysm/beacon-chain/rpc/prysm/v1alpha1/beacon"
	debugv1alpha1 "github.com/prysmaticlabs/prysm/beacon-chain/rpc/prysm/v1alpha1/debug"
	nodev1alpha1 "github.com/prysmaticlabs/prysm/beacon-chain/rpc/prysm/v1alpha1/node"
	validatorv1alpha1 "github.com/prysmaticlabs/prysm/beacon-chain/rpc/prysm/v1alpha1/validator"
	"github.com/prysmaticlabs/prysm/beacon-chain/rpc/statefetcher"
	slasherservice "github.com/prysmaticlabs/prysm/beacon-chain/slasher"
	"github.com/prysmaticlabs/prysm/beacon-chain/state/stategen"
	chainSync "github.com/prysmaticlabs/prysm/beacon-chain/sync"
	"github.com/prysmaticlabs/prysm/config/features"
	"github.com/prysmaticlabs/prysm/config/params"
	"github.com/prysmaticlabs/prysm/io/logs"
	"github.com/prysmaticlabs/prysm/monitoring/tracing"
	ethpbservice "github.com/prysmaticlabs/prysm/proto/eth/service"
	ethpbv1alpha1 "github.com/prysmaticlabs/prysm/proto/prysm/v1alpha1"
	"github.com/sirupsen/logrus"
	"go.opencensus.io/plugin/ocgrpc"
	"google.golang.org/grpc"
	"google.golang.org/grpc/credentials"
	"google.golang.org/grpc/peer"
	"google.golang.org/grpc/reflection"
)

const attestationBufferSize = 100

// Service defining an RPC server for a beacon node.
type Service struct {
	cfg                  *Config
	ctx                  context.Context
	cancel               context.CancelFunc
	listener             net.Listener
	grpcServer           *grpc.Server
	incomingAttestation  chan *ethpbv1alpha1.Attestation
	credentialError      error
	connectedRPCClients  map[net.Addr]bool
	clientConnectionLock sync.Mutex
}

// Config options for the beacon node RPC server.
type Config struct {
	Host                    string
	Port                    string
	CertFlag                string
	KeyFlag                 string
	BeaconMonitoringHost    string
	BeaconMonitoringPort    int
	BeaconDB                db.HeadAccessDatabase
	ChainInfoFetcher        blockchain.ChainInfoFetcher
	HeadFetcher             blockchain.HeadFetcher
	CanonicalFetcher        blockchain.CanonicalFetcher
	ForkFetcher             blockchain.ForkFetcher
	FinalizationFetcher     blockchain.FinalizationFetcher
	AttestationReceiver     blockchain.AttestationReceiver
	BlockReceiver           blockchain.BlockReceiver
	POWChainService         powchain.Chain
	ChainStartFetcher       powchain.ChainStartFetcher
	POWChainInfoFetcher     powchain.ChainInfoFetcher
	GenesisTimeFetcher      blockchain.TimeFetcher
	GenesisFetcher          blockchain.GenesisFetcher
	EnableDebugRPCEndpoints bool
	MockEth1Votes           bool
	AttestationsPool        attestations.Pool
	ExitPool                voluntaryexits.PoolManager
	SlashingsPool           slashings.PoolManager
	SlashingChecker         slasherservice.SlashingChecker
	SyncCommitteeObjectPool synccommittee.Pool
	SyncService             chainSync.Checker
	Broadcaster             p2p.Broadcaster
	PeersFetcher            p2p.PeersProvider
	PeerManager             p2p.PeerManager
	MetadataProvider        p2p.MetadataProvider
	DepositFetcher          depositcache.DepositFetcher
	PendingDepositFetcher   depositcache.PendingDepositsFetcher
	StateNotifier           statefeed.Notifier
	BlockNotifier           blockfeed.Notifier
	OperationNotifier       opfeed.Notifier
	StateGen                *stategen.State
	MaxMsgSize              int
<<<<<<< HEAD
	ExecutionEngineCaller   enginev1.Caller
	ProposerIdsCache        *cache.ProposerPayloadIDsCache
=======
	ExecutionEngineCaller   powchain.EngineCaller
>>>>>>> edb98cf4
}

// NewService instantiates a new RPC service instance that will
// be registered into a running beacon node.
func NewService(ctx context.Context, cfg *Config) *Service {
	ctx, cancel := context.WithCancel(ctx)
	return &Service{
		cfg:                 cfg,
		ctx:                 ctx,
		cancel:              cancel,
		incomingAttestation: make(chan *ethpbv1alpha1.Attestation, params.BeaconConfig().DefaultBufferSize),
		connectedRPCClients: make(map[net.Addr]bool),
	}
}

// paranoid build time check to ensure ChainInfoFetcher implements required interfaces
var _ stategen.CanonicalChecker = blockchain.ChainInfoFetcher(nil)
var _ stategen.CurrentSlotter = blockchain.ChainInfoFetcher(nil)

// Start the gRPC server.
func (s *Service) Start() {
	address := fmt.Sprintf("%s:%s", s.cfg.Host, s.cfg.Port)
	lis, err := net.Listen("tcp", address)
	if err != nil {
		log.Errorf("Could not listen to port in Start() %s: %v", address, err)
	}
	s.listener = lis
	log.WithField("address", address).Info("gRPC server listening on port")

	opts := []grpc.ServerOption{
		grpc.StatsHandler(&ocgrpc.ServerHandler{}),
		grpc.StreamInterceptor(middleware.ChainStreamServer(
			recovery.StreamServerInterceptor(
				recovery.WithRecoveryHandlerContext(tracing.RecoveryHandlerFunc),
			),
			grpc_prometheus.StreamServerInterceptor,
			grpc_opentracing.StreamServerInterceptor(),
			s.validatorStreamConnectionInterceptor,
		)),
		grpc.UnaryInterceptor(middleware.ChainUnaryServer(
			recovery.UnaryServerInterceptor(
				recovery.WithRecoveryHandlerContext(tracing.RecoveryHandlerFunc),
			),
			grpc_prometheus.UnaryServerInterceptor,
			grpc_opentracing.UnaryServerInterceptor(),
			s.validatorUnaryConnectionInterceptor,
		)),
		grpc.MaxRecvMsgSize(s.cfg.MaxMsgSize),
	}
	grpc_prometheus.EnableHandlingTimeHistogram()
	if s.cfg.CertFlag != "" && s.cfg.KeyFlag != "" {
		creds, err := credentials.NewServerTLSFromFile(s.cfg.CertFlag, s.cfg.KeyFlag)
		if err != nil {
			log.WithError(err).Fatal("Could not load TLS keys")
		}
		opts = append(opts, grpc.Creds(creds))
	} else {
		log.Warn("You are using an insecure gRPC server. If you are running your beacon node and " +
			"validator on the same machines, you can ignore this message. If you want to know " +
			"how to enable secure connections, see: https://docs.prylabs.network/docs/prysm-usage/secure-grpc")
	}
	s.grpcServer = grpc.NewServer(opts...)

	var stateCache stategen.CachedGetter
	if s.cfg.StateGen != nil {
		stateCache = s.cfg.StateGen.CombinedCache()
	}
	withCache := stategen.WithCache(stateCache)
	ch := stategen.NewCanonicalHistory(s.cfg.BeaconDB, s.cfg.ChainInfoFetcher, s.cfg.ChainInfoFetcher, withCache)

	validatorServer := &validatorv1alpha1.Server{
		Ctx:                    s.ctx,
		AttestationCache:       cache.NewAttestationCache(),
		AttPool:                s.cfg.AttestationsPool,
		ExitPool:               s.cfg.ExitPool,
		HeadFetcher:            s.cfg.HeadFetcher,
		ForkFetcher:            s.cfg.ForkFetcher,
		FinalizationFetcher:    s.cfg.FinalizationFetcher,
		TimeFetcher:            s.cfg.GenesisTimeFetcher,
		BlockFetcher:           s.cfg.POWChainService,
		DepositFetcher:         s.cfg.DepositFetcher,
		ChainStartFetcher:      s.cfg.ChainStartFetcher,
		Eth1InfoFetcher:        s.cfg.POWChainService,
		SyncChecker:            s.cfg.SyncService,
		StateNotifier:          s.cfg.StateNotifier,
		BlockNotifier:          s.cfg.BlockNotifier,
		OperationNotifier:      s.cfg.OperationNotifier,
		P2P:                    s.cfg.Broadcaster,
		BlockReceiver:          s.cfg.BlockReceiver,
		MockEth1Votes:          s.cfg.MockEth1Votes,
		Eth1BlockFetcher:       s.cfg.POWChainService,
		PendingDepositsFetcher: s.cfg.PendingDepositFetcher,
		SlashingsPool:          s.cfg.SlashingsPool,
		StateGen:               s.cfg.StateGen,
		SyncCommitteePool:      s.cfg.SyncCommitteeObjectPool,
		ReplayerBuilder:        ch,
		ExecutionEngineCaller:  s.cfg.ExecutionEngineCaller,
		BeaconDB:               s.cfg.BeaconDB,
		ProposerSlotIndexCache: s.cfg.ProposerIdsCache,
	}
	validatorServerV1 := &validator.Server{
		HeadFetcher:      s.cfg.HeadFetcher,
		TimeFetcher:      s.cfg.GenesisTimeFetcher,
		SyncChecker:      s.cfg.SyncService,
		AttestationsPool: s.cfg.AttestationsPool,
		PeerManager:      s.cfg.PeerManager,
		Broadcaster:      s.cfg.Broadcaster,
		V1Alpha1Server:   validatorServer,
		StateFetcher: &statefetcher.StateProvider{
			BeaconDB:           s.cfg.BeaconDB,
			ChainInfoFetcher:   s.cfg.ChainInfoFetcher,
			GenesisTimeFetcher: s.cfg.GenesisTimeFetcher,
			StateGenService:    s.cfg.StateGen,
			ReplayerBuilder:    ch,
		},
		SyncCommitteePool: s.cfg.SyncCommitteeObjectPool,
	}

	nodeServer := &nodev1alpha1.Server{
		LogsStreamer:         logs.NewStreamServer(),
		StreamLogsBufferSize: 1000, // Enough to handle bursts of beacon node logs for gRPC streaming.
		BeaconDB:             s.cfg.BeaconDB,
		Server:               s.grpcServer,
		SyncChecker:          s.cfg.SyncService,
		GenesisTimeFetcher:   s.cfg.GenesisTimeFetcher,
		PeersFetcher:         s.cfg.PeersFetcher,
		PeerManager:          s.cfg.PeerManager,
		GenesisFetcher:       s.cfg.GenesisFetcher,
		POWChainInfoFetcher:  s.cfg.POWChainInfoFetcher,
		BeaconMonitoringHost: s.cfg.BeaconMonitoringHost,
		BeaconMonitoringPort: s.cfg.BeaconMonitoringPort,
	}
	nodeServerV1 := &node.Server{
		BeaconDB:           s.cfg.BeaconDB,
		Server:             s.grpcServer,
		SyncChecker:        s.cfg.SyncService,
		GenesisTimeFetcher: s.cfg.GenesisTimeFetcher,
		PeersFetcher:       s.cfg.PeersFetcher,
		PeerManager:        s.cfg.PeerManager,
		MetadataProvider:   s.cfg.MetadataProvider,
		HeadFetcher:        s.cfg.HeadFetcher,
	}

	beaconChainServer := &beaconv1alpha1.Server{
		Ctx:                         s.ctx,
		BeaconDB:                    s.cfg.BeaconDB,
		AttestationsPool:            s.cfg.AttestationsPool,
		SlashingsPool:               s.cfg.SlashingsPool,
		HeadFetcher:                 s.cfg.HeadFetcher,
		FinalizationFetcher:         s.cfg.FinalizationFetcher,
		CanonicalFetcher:            s.cfg.CanonicalFetcher,
		ChainStartFetcher:           s.cfg.ChainStartFetcher,
		DepositFetcher:              s.cfg.DepositFetcher,
		BlockFetcher:                s.cfg.POWChainService,
		GenesisTimeFetcher:          s.cfg.GenesisTimeFetcher,
		StateNotifier:               s.cfg.StateNotifier,
		BlockNotifier:               s.cfg.BlockNotifier,
		AttestationNotifier:         s.cfg.OperationNotifier,
		Broadcaster:                 s.cfg.Broadcaster,
		StateGen:                    s.cfg.StateGen,
		SyncChecker:                 s.cfg.SyncService,
		ReceivedAttestationsBuffer:  make(chan *ethpbv1alpha1.Attestation, attestationBufferSize),
		CollectedAttestationsBuffer: make(chan []*ethpbv1alpha1.Attestation, attestationBufferSize),
		ReplayerBuilder:             ch,
	}
	beaconChainServerV1 := &beacon.Server{
		CanonicalHistory:   ch,
		BeaconDB:           s.cfg.BeaconDB,
		AttestationsPool:   s.cfg.AttestationsPool,
		SlashingsPool:      s.cfg.SlashingsPool,
		ChainInfoFetcher:   s.cfg.ChainInfoFetcher,
		GenesisTimeFetcher: s.cfg.GenesisTimeFetcher,
		BlockNotifier:      s.cfg.BlockNotifier,
		OperationNotifier:  s.cfg.OperationNotifier,
		Broadcaster:        s.cfg.Broadcaster,
		BlockReceiver:      s.cfg.BlockReceiver,
		StateGenService:    s.cfg.StateGen,
		StateFetcher: &statefetcher.StateProvider{
			BeaconDB:           s.cfg.BeaconDB,
			ChainInfoFetcher:   s.cfg.ChainInfoFetcher,
			GenesisTimeFetcher: s.cfg.GenesisTimeFetcher,
			StateGenService:    s.cfg.StateGen,
			ReplayerBuilder:    ch,
		},
		HeadFetcher:             s.cfg.HeadFetcher,
		VoluntaryExitsPool:      s.cfg.ExitPool,
		V1Alpha1ValidatorServer: validatorServer,
		SyncChecker:             s.cfg.SyncService,
	}
	ethpbv1alpha1.RegisterNodeServer(s.grpcServer, nodeServer)
	ethpbservice.RegisterBeaconNodeServer(s.grpcServer, nodeServerV1)
	ethpbv1alpha1.RegisterHealthServer(s.grpcServer, nodeServer)
	ethpbv1alpha1.RegisterBeaconChainServer(s.grpcServer, beaconChainServer)
	ethpbservice.RegisterBeaconChainServer(s.grpcServer, beaconChainServerV1)
	ethpbservice.RegisterEventsServer(s.grpcServer, &events.Server{
		Ctx:               s.ctx,
		StateNotifier:     s.cfg.StateNotifier,
		BlockNotifier:     s.cfg.BlockNotifier,
		OperationNotifier: s.cfg.OperationNotifier,
	})
	if s.cfg.EnableDebugRPCEndpoints {
		log.Info("Enabled debug gRPC endpoints")
		debugServer := &debugv1alpha1.Server{
			GenesisTimeFetcher: s.cfg.GenesisTimeFetcher,
			BeaconDB:           s.cfg.BeaconDB,
			StateGen:           s.cfg.StateGen,
			HeadFetcher:        s.cfg.HeadFetcher,
			PeerManager:        s.cfg.PeerManager,
			PeersFetcher:       s.cfg.PeersFetcher,
			ReplayerBuilder:    ch,
		}
		debugServerV1 := &debug.Server{
			BeaconDB:    s.cfg.BeaconDB,
			HeadFetcher: s.cfg.HeadFetcher,
			StateFetcher: &statefetcher.StateProvider{
				BeaconDB:           s.cfg.BeaconDB,
				ChainInfoFetcher:   s.cfg.ChainInfoFetcher,
				GenesisTimeFetcher: s.cfg.GenesisTimeFetcher,
				StateGenService:    s.cfg.StateGen,
				ReplayerBuilder:    ch,
			},
		}
		ethpbv1alpha1.RegisterDebugServer(s.grpcServer, debugServer)
		ethpbservice.RegisterBeaconDebugServer(s.grpcServer, debugServerV1)
	}
	ethpbv1alpha1.RegisterBeaconNodeValidatorServer(s.grpcServer, validatorServer)
	ethpbservice.RegisterBeaconValidatorServer(s.grpcServer, validatorServerV1)
	// Register reflection service on gRPC server.
	reflection.Register(s.grpcServer)

	go func() {
		if s.listener != nil {
			if err := s.grpcServer.Serve(s.listener); err != nil {
				log.Errorf("Could not serve gRPC: %v", err)
			}
		}
	}()
}

// Stop the service.
func (s *Service) Stop() error {
	s.cancel()
	if s.listener != nil {
		s.grpcServer.GracefulStop()
		log.Debug("Initiated graceful stop of gRPC server")
	}
	return nil
}

// Status returns nil or credentialError
func (s *Service) Status() error {
	if s.cfg.SyncService.Syncing() {
		return errors.New("syncing")
	}
	if s.credentialError != nil {
		return s.credentialError
	}
	return nil
}

// Stream interceptor for new validator client connections to the beacon node.
func (s *Service) validatorStreamConnectionInterceptor(
	srv interface{},
	ss grpc.ServerStream,
	_ *grpc.StreamServerInfo,
	handler grpc.StreamHandler,
) error {
	s.logNewClientConnection(ss.Context())
	return handler(srv, ss)
}

// Unary interceptor for new validator client connections to the beacon node.
func (s *Service) validatorUnaryConnectionInterceptor(
	ctx context.Context,
	req interface{},
	_ *grpc.UnaryServerInfo,
	handler grpc.UnaryHandler,
) (interface{}, error) {
	s.logNewClientConnection(ctx)
	return handler(ctx, req)
}

func (s *Service) logNewClientConnection(ctx context.Context) {
	if features.Get().DisableGRPCConnectionLogs {
		return
	}
	if clientInfo, ok := peer.FromContext(ctx); ok {
		// Check if we have not yet observed this grpc client connection
		// in the running beacon node.
		s.clientConnectionLock.Lock()
		defer s.clientConnectionLock.Unlock()
		if !s.connectedRPCClients[clientInfo.Addr] {
			log.WithFields(logrus.Fields{
				"addr": clientInfo.Addr.String(),
			}).Infof("gRPC client connected to beacon node")
			s.connectedRPCClients[clientInfo.Addr] = true
		}
	}
}<|MERGE_RESOLUTION|>--- conflicted
+++ resolved
@@ -108,12 +108,8 @@
 	OperationNotifier       opfeed.Notifier
 	StateGen                *stategen.State
 	MaxMsgSize              int
-<<<<<<< HEAD
-	ExecutionEngineCaller   enginev1.Caller
+	ExecutionEngineCaller   powchain.EngineCaller
 	ProposerIdsCache        *cache.ProposerPayloadIDsCache
-=======
-	ExecutionEngineCaller   powchain.EngineCaller
->>>>>>> edb98cf4
 }
 
 // NewService instantiates a new RPC service instance that will
