package beacon

import (
	"context"

	"github.com/prysmaticlabs/prysm/v3/api/grpc"
	"github.com/prysmaticlabs/prysm/v3/beacon-chain/core/blocks"
	"github.com/prysmaticlabs/prysm/v3/beacon-chain/core/feed"
	"github.com/prysmaticlabs/prysm/v3/beacon-chain/core/feed/operation"
	corehelpers "github.com/prysmaticlabs/prysm/v3/beacon-chain/core/helpers"
	"github.com/prysmaticlabs/prysm/v3/beacon-chain/core/transition"
	"github.com/prysmaticlabs/prysm/v3/beacon-chain/rpc/eth/helpers"
	"github.com/prysmaticlabs/prysm/v3/config/features"
	"github.com/prysmaticlabs/prysm/v3/crypto/bls"
	ethpbv1 "github.com/prysmaticlabs/prysm/v3/proto/eth/v1"
	ethpbv2 "github.com/prysmaticlabs/prysm/v3/proto/eth/v2"
	"github.com/prysmaticlabs/prysm/v3/proto/migration"
	ethpbalpha "github.com/prysmaticlabs/prysm/v3/proto/prysm/v1alpha1"
	"github.com/prysmaticlabs/prysm/v3/time/slots"
	"go.opencensus.io/trace"
	"google.golang.org/grpc/codes"
	"google.golang.org/grpc/status"
	"google.golang.org/protobuf/types/known/emptypb"
)

// ListPoolAttestations retrieves attestations known by the node but
// not necessarily incorporated into any block. Allows filtering by committee index or slot.
func (bs *Server) ListPoolAttestations(ctx context.Context, req *ethpbv1.AttestationsPoolRequest) (*ethpbv1.AttestationsPoolResponse, error) {
	ctx, span := trace.StartSpan(ctx, "beacon.ListPoolAttestations")
	defer span.End()

	attestations := bs.AttestationsPool.AggregatedAttestations()
	unaggAtts, err := bs.AttestationsPool.UnaggregatedAttestations()
	if err != nil {
		return nil, status.Errorf(codes.Internal, "Could not get unaggregated attestations: %v", err)
	}
	attestations = append(attestations, unaggAtts...)
	isEmptyReq := req.Slot == nil && req.CommitteeIndex == nil
	if isEmptyReq {
		allAtts := make([]*ethpbv1.Attestation, len(attestations))
		for i, att := range attestations {
			allAtts[i] = migration.V1Alpha1AttestationToV1(att)
		}
		return &ethpbv1.AttestationsPoolResponse{Data: allAtts}, nil
	}

	filteredAtts := make([]*ethpbv1.Attestation, 0, len(attestations))
	for _, att := range attestations {
		bothDefined := req.Slot != nil && req.CommitteeIndex != nil
		committeeIndexMatch := req.CommitteeIndex != nil && att.Data.CommitteeIndex == *req.CommitteeIndex
		slotMatch := req.Slot != nil && att.Data.Slot == *req.Slot

		if bothDefined && committeeIndexMatch && slotMatch {
			filteredAtts = append(filteredAtts, migration.V1Alpha1AttestationToV1(att))
		} else if !bothDefined && (committeeIndexMatch || slotMatch) {
			filteredAtts = append(filteredAtts, migration.V1Alpha1AttestationToV1(att))
		}
	}
	return &ethpbv1.AttestationsPoolResponse{Data: filteredAtts}, nil
}

// SubmitAttestations submits Attestation object to node. If attestation passes all validation
// constraints, node MUST publish attestation on appropriate subnet.
func (bs *Server) SubmitAttestations(ctx context.Context, req *ethpbv1.SubmitAttestationsRequest) (*emptypb.Empty, error) {
	ctx, span := trace.StartSpan(ctx, "beacon.SubmitAttestation")
	defer span.End()

	var validAttestations []*ethpbalpha.Attestation
	var attFailures []*helpers.SingleIndexedVerificationFailure
	for i, sourceAtt := range req.Data {
		att := migration.V1AttToV1Alpha1(sourceAtt)
		if _, err := bls.SignatureFromBytes(att.Signature); err != nil {
			attFailures = append(attFailures, &helpers.SingleIndexedVerificationFailure{
				Index:   i,
				Message: "Incorrect attestation signature: " + err.Error(),
			})
			continue
		}

		// Broadcast the unaggregated attestation on a feed to notify other services in the beacon node
		// of a received unaggregated attestation.
		bs.OperationNotifier.OperationFeed().Send(&feed.Event{
			Type: operation.UnaggregatedAttReceived,
			Data: &operation.UnAggregatedAttReceivedData{
				Attestation: att,
			},
		})

		validAttestations = append(validAttestations, att)

		go func() {
			ctx = trace.NewContext(context.Background(), trace.FromContext(ctx))
			attCopy := ethpbalpha.CopyAttestation(att)
			if err := bs.AttestationsPool.SaveUnaggregatedAttestation(attCopy); err != nil {
				log.WithError(err).Error("Could not handle attestation in operations service")
				return
			}
		}()
	}

	broadcastFailed := false
	for _, att := range validAttestations {
		// Determine subnet to broadcast attestation to
		wantedEpoch := slots.ToEpoch(att.Data.Slot)
		vals, err := bs.HeadFetcher.HeadValidatorsIndices(ctx, wantedEpoch)
		if err != nil {
			return nil, err
		}
		subnet := corehelpers.ComputeSubnetFromCommitteeAndSlot(uint64(len(vals)), att.Data.CommitteeIndex, att.Data.Slot)

		if err := bs.Broadcaster.BroadcastAttestation(ctx, subnet, att); err != nil {
			broadcastFailed = true
		}
	}
	if broadcastFailed {
		return nil, status.Errorf(
			codes.Internal,
			"Could not publish one or more attestations. Some attestations could be published successfully.")
	}

	if len(attFailures) > 0 {
		failuresContainer := &helpers.IndexedVerificationFailure{Failures: attFailures}
		err := grpc.AppendCustomErrorHeader(ctx, failuresContainer)
		if err != nil {
			return nil, status.Errorf(
				codes.InvalidArgument,
				"One or more attestations failed validation. Could not prepare attestation failure information: %v",
				err,
			)
		}
		return nil, status.Errorf(codes.InvalidArgument, "One or more attestations failed validation")
	}

	return &emptypb.Empty{}, nil
}

// ListPoolAttesterSlashings retrieves attester slashings known by the node but
// not necessarily incorporated into any block.
func (bs *Server) ListPoolAttesterSlashings(ctx context.Context, _ *emptypb.Empty) (*ethpbv1.AttesterSlashingsPoolResponse, error) {
	ctx, span := trace.StartSpan(ctx, "beacon.ListPoolAttesterSlashings")
	defer span.End()

	headState, err := bs.ChainInfoFetcher.HeadState(ctx)
	if err != nil {
		return nil, status.Errorf(codes.Internal, "Could not get head state: %v", err)
	}
	sourceSlashings := bs.SlashingsPool.PendingAttesterSlashings(ctx, headState, true /* return unlimited slashings */)

	slashings := make([]*ethpbv1.AttesterSlashing, len(sourceSlashings))
	for i, s := range sourceSlashings {
		slashings[i] = migration.V1Alpha1AttSlashingToV1(s)
	}

	return &ethpbv1.AttesterSlashingsPoolResponse{
		Data: slashings,
	}, nil
}

// SubmitAttesterSlashing submits AttesterSlashing object to node's pool and
// if passes validation node MUST broadcast it to network.
func (bs *Server) SubmitAttesterSlashing(ctx context.Context, req *ethpbv1.AttesterSlashing) (*emptypb.Empty, error) {
	ctx, span := trace.StartSpan(ctx, "beacon.SubmitAttesterSlashing")
	defer span.End()

	headState, err := bs.ChainInfoFetcher.HeadState(ctx)
	if err != nil {
		return nil, status.Errorf(codes.Internal, "Could not get head state: %v", err)
	}
	headState, err = transition.ProcessSlotsIfPossible(ctx, headState, req.Attestation_1.Data.Slot)
	if err != nil {
		return nil, status.Errorf(codes.Internal, "Could not process slots: %v", err)
	}

	alphaSlashing := migration.V1AttSlashingToV1Alpha1(req)
	err = blocks.VerifyAttesterSlashing(ctx, headState, alphaSlashing)
	if err != nil {
		return nil, status.Errorf(codes.InvalidArgument, "Invalid attester slashing: %v", err)
	}

	err = bs.SlashingsPool.InsertAttesterSlashing(ctx, headState, alphaSlashing)
	if err != nil {
		return nil, status.Errorf(codes.Internal, "Could not insert attester slashing into pool: %v", err)
	}
	if !features.Get().DisableBroadcastSlashings {
		if err := bs.Broadcaster.Broadcast(ctx, req); err != nil {
			return nil, status.Errorf(codes.Internal, "Could not broadcast slashing object: %v", err)
		}
	}

	return &emptypb.Empty{}, nil
}

// ListPoolProposerSlashings retrieves proposer slashings known by the node
// but not necessarily incorporated into any block.
func (bs *Server) ListPoolProposerSlashings(ctx context.Context, _ *emptypb.Empty) (*ethpbv1.ProposerSlashingPoolResponse, error) {
	ctx, span := trace.StartSpan(ctx, "beacon.ListPoolProposerSlashings")
	defer span.End()

	headState, err := bs.ChainInfoFetcher.HeadState(ctx)
	if err != nil {
		return nil, status.Errorf(codes.Internal, "Could not get head state: %v", err)
	}
	sourceSlashings := bs.SlashingsPool.PendingProposerSlashings(ctx, headState, true /* return unlimited slashings */)

	slashings := make([]*ethpbv1.ProposerSlashing, len(sourceSlashings))
	for i, s := range sourceSlashings {
		slashings[i] = migration.V1Alpha1ProposerSlashingToV1(s)
	}

	return &ethpbv1.ProposerSlashingPoolResponse{
		Data: slashings,
	}, nil
}

// SubmitProposerSlashing submits AttesterSlashing object to node's pool and if
// passes validation node MUST broadcast it to network.
func (bs *Server) SubmitProposerSlashing(ctx context.Context, req *ethpbv1.ProposerSlashing) (*emptypb.Empty, error) {
	ctx, span := trace.StartSpan(ctx, "beacon.SubmitProposerSlashing")
	defer span.End()

	headState, err := bs.ChainInfoFetcher.HeadState(ctx)
	if err != nil {
		return nil, status.Errorf(codes.Internal, "Could not get head state: %v", err)
	}
	headState, err = transition.ProcessSlotsIfPossible(ctx, headState, req.SignedHeader_1.Message.Slot)
	if err != nil {
		return nil, status.Errorf(codes.Internal, "Could not process slots: %v", err)
	}

	alphaSlashing := migration.V1ProposerSlashingToV1Alpha1(req)
	err = blocks.VerifyProposerSlashing(headState, alphaSlashing)
	if err != nil {
		return nil, status.Errorf(codes.InvalidArgument, "Invalid proposer slashing: %v", err)
	}

	err = bs.SlashingsPool.InsertProposerSlashing(ctx, headState, alphaSlashing)
	if err != nil {
		return nil, status.Errorf(codes.Internal, "Could not insert proposer slashing into pool: %v", err)
	}
	if !features.Get().DisableBroadcastSlashings {
		if err := bs.Broadcaster.Broadcast(ctx, req); err != nil {
			return nil, status.Errorf(codes.Internal, "Could not broadcast slashing object: %v", err)
		}
	}

	return &emptypb.Empty{}, nil
}

// ListPoolVoluntaryExits retrieves voluntary exits known by the node but
// not necessarily incorporated into any block.
func (bs *Server) ListPoolVoluntaryExits(ctx context.Context, _ *emptypb.Empty) (*ethpbv1.VoluntaryExitsPoolResponse, error) {
	ctx, span := trace.StartSpan(ctx, "beacon.ListPoolVoluntaryExits")
	defer span.End()

	headState, err := bs.ChainInfoFetcher.HeadState(ctx)
	if err != nil {
		return nil, status.Errorf(codes.Internal, "Could not get head state: %v", err)
	}

	sourceExits := bs.VoluntaryExitsPool.PendingExits(headState, headState.Slot(), true /* return unlimited exits */)

	exits := make([]*ethpbv1.SignedVoluntaryExit, len(sourceExits))
	for i, s := range sourceExits {
		exits[i] = migration.V1Alpha1ExitToV1(s)
	}

	return &ethpbv1.VoluntaryExitsPoolResponse{
		Data: exits,
	}, nil
}

// SubmitVoluntaryExit submits SignedVoluntaryExit object to node's pool
// and if passes validation node MUST broadcast it to network.
func (bs *Server) SubmitVoluntaryExit(ctx context.Context, req *ethpbv1.SignedVoluntaryExit) (*emptypb.Empty, error) {
	ctx, span := trace.StartSpan(ctx, "beacon.SubmitVoluntaryExit")
	defer span.End()

	headState, err := bs.ChainInfoFetcher.HeadState(ctx)
	if err != nil {
		return nil, status.Errorf(codes.Internal, "Could not get head state: %v", err)
	}
	s, err := slots.EpochStart(req.Message.Epoch)
	if err != nil {
		return nil, status.Errorf(codes.Internal, "Could not get epoch from message: %v", err)
	}
	headState, err = transition.ProcessSlotsIfPossible(ctx, headState, s)
	if err != nil {
		return nil, status.Errorf(codes.Internal, "Could not process slots: %v", err)
	}

	validator, err := headState.ValidatorAtIndexReadOnly(req.Message.ValidatorIndex)
	if err != nil {
		return nil, status.Errorf(codes.Internal, "Could not get exiting validator: %v", err)
	}
	alphaExit := migration.V1ExitToV1Alpha1(req)
	err = blocks.VerifyExitAndSignature(validator, headState.Slot(), headState.Fork(), alphaExit, headState.GenesisValidatorsRoot())
	if err != nil {
		return nil, status.Errorf(codes.InvalidArgument, "Invalid voluntary exit: %v", err)
	}

	bs.VoluntaryExitsPool.InsertVoluntaryExit(ctx, headState, alphaExit)
	if err := bs.Broadcaster.Broadcast(ctx, alphaExit); err != nil {
		return nil, status.Errorf(codes.Internal, "Could not broadcast voluntary exit object: %v", err)
	}

	return &emptypb.Empty{}, nil
}

// SubmitSignedBLSToExecutionChange submits said object to the node's pool
// if it passes validation the node must broadcast it to the network.
func (bs *Server) SubmitSignedBLSToExecutionChange(ctx context.Context, req *ethpbv2.SignedBLSToExecutionChange) (*emptypb.Empty, error) {
	ctx, span := trace.StartSpan(ctx, "beacon.SubmitVoluntaryExit")
	defer span.End()
	alphaChange := migration.V2SignedBLSToExecutionChangeToV1Alpha1(req)
	st, err := bs.ChainInfoFetcher.HeadState(ctx)
	if err != nil {
		return nil, status.Errorf(codes.Internal, "Could not get head state: %v", err)
	}
	_, err = blocks.ValidateBLSToExecutionChange(st, alphaChange)
	if err != nil {
		return nil, status.Errorf(codes.InvalidArgument, "Could not validate SignedBLSToExecutionChange: %v", err)
	}
<<<<<<< HEAD
	bs.BLSChangesPool.InsertBLSToExecChange(alphaChange)
=======
	if err := blocks.VerifyBLSChangeSignature(st, req); err != nil {
		return nil, status.Errorf(codes.InvalidArgument, "Could not validate signature: %v", err)
	}
	bs.BLSChangesPool.InsertBLSToExecChange(alphaChange)
	if err := bs.Broadcaster.Broadcast(ctx, alphaChange); err != nil {
		return nil, status.Errorf(codes.Internal, "Could not broadcast BLSToExecutionChange: %v", err)
	}

>>>>>>> 98c0b233
	return &emptypb.Empty{}, nil
}<|MERGE_RESOLUTION|>--- conflicted
+++ resolved
@@ -320,9 +320,6 @@
 	if err != nil {
 		return nil, status.Errorf(codes.InvalidArgument, "Could not validate SignedBLSToExecutionChange: %v", err)
 	}
-<<<<<<< HEAD
-	bs.BLSChangesPool.InsertBLSToExecChange(alphaChange)
-=======
 	if err := blocks.VerifyBLSChangeSignature(st, req); err != nil {
 		return nil, status.Errorf(codes.InvalidArgument, "Could not validate signature: %v", err)
 	}
@@ -331,6 +328,5 @@
 		return nil, status.Errorf(codes.Internal, "Could not broadcast BLSToExecutionChange: %v", err)
 	}
 
->>>>>>> 98c0b233
 	return &emptypb.Empty{}, nil
 }