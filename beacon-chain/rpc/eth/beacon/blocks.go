--- conflicted
+++ resolved
@@ -830,8 +830,7 @@
 	}, nil
 }
 
-<<<<<<< HEAD
-func (bs *Server) getBlockDeneb(ctx context.Context, blk interfaces.SignedBeaconBlock) (*ethpbv2.BlockResponseV2, error) {
+func (bs *Server) getBlockDeneb(ctx context.Context, blk interfaces.ReadOnlySignedBeaconBlock) (*ethpbv2.BlockResponseV2, error) {
 	denebBlk, err := blk.PbDenebBlock()
 	if err != nil {
 		// ErrUnsupportedGetter means that we have another block type
@@ -901,10 +900,7 @@
 	}, nil
 }
 
-func getSSZBlockPhase0(blk interfaces.SignedBeaconBlock) (*ethpbv2.SSZContainer, error) {
-=======
 func getSSZBlockPhase0(blk interfaces.ReadOnlySignedBeaconBlock) (*ethpbv2.SSZContainer, error) {
->>>>>>> c7f0a94b
 	phase0Blk, err := blk.PbPhase0Block()
 	if err != nil {
 		return nil, err
