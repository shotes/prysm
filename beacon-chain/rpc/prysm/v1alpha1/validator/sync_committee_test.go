package validator

import (
	"context"
	"testing"
	"time"

	types "github.com/prysmaticlabs/eth2-types"
	mock "github.com/prysmaticlabs/prysm/beacon-chain/blockchain/testing"
	"github.com/prysmaticlabs/prysm/beacon-chain/core/feed"
	opfeed "github.com/prysmaticlabs/prysm/beacon-chain/core/feed/operation"
	"github.com/prysmaticlabs/prysm/beacon-chain/core/transition"
	"github.com/prysmaticlabs/prysm/beacon-chain/operations/synccommittee"
	mockp2p "github.com/prysmaticlabs/prysm/beacon-chain/p2p/testing"
	fieldparams "github.com/prysmaticlabs/prysm/config/fieldparams"
	"github.com/prysmaticlabs/prysm/config/params"
	"github.com/prysmaticlabs/prysm/crypto/bls"
	ethpb "github.com/prysmaticlabs/prysm/proto/prysm/v1alpha1"
	"github.com/prysmaticlabs/prysm/testing/assert"
	"github.com/prysmaticlabs/prysm/testing/require"
	"github.com/prysmaticlabs/prysm/testing/util"
	"google.golang.org/grpc/codes"
	"google.golang.org/grpc/status"
	"google.golang.org/protobuf/types/known/emptypb"
)

func TestGetSyncMessageBlockRoot_OK(t *testing.T) {
	r := []byte{'a'}
	server := &Server{
		HeadFetcher: &mock.ChainService{Root: r},
		TimeFetcher: &mock.ChainService{Genesis: time.Now()},
	}
	res, err := server.GetSyncMessageBlockRoot(context.Background(), &emptypb.Empty{})
	require.NoError(t, err)
	require.DeepEqual(t, r, res.Root)
}

func TestGetSyncMessageBlockRoot_Optimistic(t *testing.T) {
<<<<<<< HEAD
	server := &Server{
		HeadFetcher: &mock.ChainService{Optimistic: true},
=======
	params.SetupTestConfigCleanup(t)
	cfg := params.BeaconConfig()
	cfg.BellatrixForkEpoch = 0
	params.OverrideBeaconConfig(cfg)

	server := &Server{
		HeadFetcher: &mock.ChainService{Optimistic: true},
		TimeFetcher: &mock.ChainService{Genesis: time.Now()},
>>>>>>> 73039852
	}
	_, err := server.GetSyncMessageBlockRoot(context.Background(), &emptypb.Empty{})
	s, ok := status.FromError(err)
	require.Equal(t, true, ok)
	require.DeepEqual(t, codes.Unavailable, s.Code())
<<<<<<< HEAD
	require.ErrorContains(t, " The node is currently optimistic and cannot serve validators", err)
=======
	require.ErrorContains(t, errOptimisticMode.Error(), err)

	server = &Server{
		HeadFetcher: &mock.ChainService{Optimistic: false},
		TimeFetcher: &mock.ChainService{Genesis: time.Now()},
	}
	_, err = server.GetSyncMessageBlockRoot(context.Background(), &emptypb.Empty{})
	require.NoError(t, err)
>>>>>>> 73039852
}

func TestSubmitSyncMessage_OK(t *testing.T) {
	st, _ := util.DeterministicGenesisStateAltair(t, 10)
	server := &Server{
		SyncCommitteePool: synccommittee.NewStore(),
		P2P:               &mockp2p.MockBroadcaster{},
		HeadFetcher: &mock.ChainService{
			State: st,
		},
	}
	msg := &ethpb.SyncCommitteeMessage{
		Slot:           1,
		ValidatorIndex: 2,
	}
	_, err := server.SubmitSyncMessage(context.Background(), msg)
	require.NoError(t, err)
	savedMsgs, err := server.SyncCommitteePool.SyncCommitteeMessages(1)
	require.NoError(t, err)
	require.DeepEqual(t, []*ethpb.SyncCommitteeMessage{msg}, savedMsgs)
}

func TestGetSyncSubcommitteeIndex_Ok(t *testing.T) {
	params.SetupTestConfigCleanup(t)
	params.OverrideBeaconConfig(params.MainnetConfig())
	transition.SkipSlotCache.Disable()
	defer transition.SkipSlotCache.Enable()

	server := &Server{
		HeadFetcher: &mock.ChainService{
			SyncCommitteeIndices: []types.CommitteeIndex{0},
		},
	}
	pubKey := [fieldparams.BLSPubkeyLength]byte{}
	// Request slot 0, should get the index 0 for validator 0.
	res, err := server.GetSyncSubcommitteeIndex(context.Background(), &ethpb.SyncSubcommitteeIndexRequest{
		PublicKey: pubKey[:], Slot: types.Slot(0),
	})
	require.NoError(t, err)
	require.DeepEqual(t, []types.CommitteeIndex{0}, res.Indices)
}

func TestGetSyncCommitteeContribution_FiltersDuplicates(t *testing.T) {
	st, _ := util.DeterministicGenesisStateAltair(t, 10)
	server := &Server{
		SyncCommitteePool: synccommittee.NewStore(),
		P2P:               &mockp2p.MockBroadcaster{},
		HeadFetcher: &mock.ChainService{
			State:                st,
			SyncCommitteeIndices: []types.CommitteeIndex{10},
		},
		TimeFetcher: &mock.ChainService{Genesis: time.Now()},
	}
	secKey, err := bls.RandKey()
	require.NoError(t, err)
	sig := secKey.Sign([]byte{'A'}).Marshal()
	msg := &ethpb.SyncCommitteeMessage{
		Slot:           1,
		ValidatorIndex: 2,
		BlockRoot:      make([]byte, 32),
		Signature:      sig,
	}
	_, err = server.SubmitSyncMessage(context.Background(), msg)
	require.NoError(t, err)
	_, err = server.SubmitSyncMessage(context.Background(), msg)
	require.NoError(t, err)
	val, err := st.ValidatorAtIndex(2)
	require.NoError(t, err)

	contr, err := server.GetSyncCommitteeContribution(context.Background(),
		&ethpb.SyncCommitteeContributionRequest{
			Slot:      1,
			PublicKey: val.PublicKey,
			SubnetId:  1})
	require.NoError(t, err)
	assert.DeepEqual(t, sig, contr.Signature)
}

func TestSubmitSignedContributionAndProof_OK(t *testing.T) {
	server := &Server{
		SyncCommitteePool: synccommittee.NewStore(),
		P2P:               &mockp2p.MockBroadcaster{},
		OperationNotifier: (&mock.ChainService{}).OperationNotifier(),
	}
	contribution := &ethpb.SignedContributionAndProof{
		Message: &ethpb.ContributionAndProof{
			Contribution: &ethpb.SyncCommitteeContribution{
				Slot:              1,
				SubcommitteeIndex: 2,
			},
		},
	}
	_, err := server.SubmitSignedContributionAndProof(context.Background(), contribution)
	require.NoError(t, err)
	savedMsgs, err := server.SyncCommitteePool.SyncCommitteeContributions(1)
	require.NoError(t, err)
	require.DeepEqual(t, []*ethpb.SyncCommitteeContribution{contribution.Message.Contribution}, savedMsgs)
}

func TestSubmitSignedContributionAndProof_Notification(t *testing.T) {
	server := &Server{
		SyncCommitteePool: synccommittee.NewStore(),
		P2P:               &mockp2p.MockBroadcaster{},
		OperationNotifier: (&mock.ChainService{}).OperationNotifier(),
	}

	// Subscribe to operation notifications.
	opChannel := make(chan *feed.Event, 1024)
	opSub := server.OperationNotifier.OperationFeed().Subscribe(opChannel)
	defer opSub.Unsubscribe()

	contribution := &ethpb.SignedContributionAndProof{
		Message: &ethpb.ContributionAndProof{
			Contribution: &ethpb.SyncCommitteeContribution{
				Slot:              1,
				SubcommitteeIndex: 2,
			},
		},
	}
	_, err := server.SubmitSignedContributionAndProof(context.Background(), contribution)
	require.NoError(t, err)

	// Ensure the state notification was broadcast.
	notificationFound := false
	for !notificationFound {
		select {
		case event := <-opChannel:
			if event.Type == opfeed.SyncCommitteeContributionReceived {
				notificationFound = true
				data, ok := event.Data.(*opfeed.SyncCommitteeContributionReceivedData)
				assert.Equal(t, true, ok, "Entity is of the wrong type")
				assert.NotNil(t, data.Contribution)
			}
		case <-opSub.Err():
			t.Error("Subscription to state notifier failed")
			return
		}
	}
}<|MERGE_RESOLUTION|>--- conflicted
+++ resolved
@@ -36,10 +36,6 @@
 }
 
 func TestGetSyncMessageBlockRoot_Optimistic(t *testing.T) {
-<<<<<<< HEAD
-	server := &Server{
-		HeadFetcher: &mock.ChainService{Optimistic: true},
-=======
 	params.SetupTestConfigCleanup(t)
 	cfg := params.BeaconConfig()
 	cfg.BellatrixForkEpoch = 0
@@ -48,15 +44,11 @@
 	server := &Server{
 		HeadFetcher: &mock.ChainService{Optimistic: true},
 		TimeFetcher: &mock.ChainService{Genesis: time.Now()},
->>>>>>> 73039852
 	}
 	_, err := server.GetSyncMessageBlockRoot(context.Background(), &emptypb.Empty{})
 	s, ok := status.FromError(err)
 	require.Equal(t, true, ok)
 	require.DeepEqual(t, codes.Unavailable, s.Code())
-<<<<<<< HEAD
-	require.ErrorContains(t, " The node is currently optimistic and cannot serve validators", err)
-=======
 	require.ErrorContains(t, errOptimisticMode.Error(), err)
 
 	server = &Server{
@@ -65,7 +57,6 @@
 	}
 	_, err = server.GetSyncMessageBlockRoot(context.Background(), &emptypb.Empty{})
 	require.NoError(t, err)
->>>>>>> 73039852
 }
 
 func TestSubmitSyncMessage_OK(t *testing.T) {
