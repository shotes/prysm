package beaconv1

import (
	"context"
	"encoding/hex"
	"testing"

	types "github.com/prysmaticlabs/eth2-types"
	"github.com/prysmaticlabs/prysm/shared/params"
	"github.com/prysmaticlabs/prysm/shared/testutil/assert"
	"github.com/prysmaticlabs/prysm/shared/testutil/require"
	"google.golang.org/protobuf/types/known/emptypb"
)

func TestGetSpec(t *testing.T) {
	params.SetupTestConfigCleanup(t)
	config := params.BeaconConfig()

	config.ConfigName = "ConfigName"
	config.MaxCommitteesPerSlot = 1
	config.TargetCommitteeSize = 2
	config.MaxValidatorsPerCommittee = 3
	config.MinPerEpochChurnLimit = 4
	config.ChurnLimitQuotient = 5
	config.ShuffleRoundCount = 6
	config.MinGenesisActiveValidatorCount = 7
	config.MinGenesisTime = 8
	config.HysteresisQuotient = 9
	config.HysteresisDownwardMultiplier = 10
	config.HysteresisUpwardMultiplier = 11
	config.SafeSlotsToUpdateJustified = 12
	config.Eth1FollowDistance = 13
	config.TargetAggregatorsPerCommittee = 14
	config.RandomSubnetsPerValidator = 15
	config.EpochsPerRandomSubnetSubscription = 16
	config.SecondsPerETH1Block = 17
	config.DepositChainID = 18
	config.DepositNetworkID = 19
	config.DepositContractAddress = "DepositContractAddress"
	config.MinDepositAmount = 20
	config.MaxEffectiveBalance = 21
	config.EjectionBalance = 22
	config.EffectiveBalanceIncrement = 23
	config.GenesisForkVersion = []byte("GenesisForkVersion")
	config.AltairForkVersion = []byte("AltairForkVersion")
	config.AltairForkEpoch = 100
	config.BLSWithdrawalPrefixByte = byte('b')
	config.GenesisDelay = 24
	config.SecondsPerSlot = 25
	config.MinAttestationInclusionDelay = 26
	config.SlotsPerEpoch = 27
	config.MinSeedLookahead = 28
	config.MaxSeedLookahead = 29
	config.EpochsPerEth1VotingPeriod = 30
	config.SlotsPerHistoricalRoot = 31
	config.MinValidatorWithdrawabilityDelay = 32
	config.ShardCommitteePeriod = 33
	config.MinEpochsToInactivityPenalty = 34
	config.EpochsPerHistoricalVector = 35
	config.EpochsPerSlashingsVector = 36
	config.HistoricalRootsLimit = 37
	config.ValidatorRegistryLimit = 38
	config.BaseRewardFactor = 39
	config.WhistleBlowerRewardQuotient = 40
	config.ProposerRewardQuotient = 41
	config.InactivityPenaltyQuotient = 42
	config.MinSlashingPenaltyQuotient = 44
	config.ProportionalSlashingMultiplier = 46
	config.MaxProposerSlashings = 48
	config.MaxAttesterSlashings = 49
	config.MaxAttestations = 50
	config.MaxDeposits = 51
	config.MaxVoluntaryExits = 52
	config.TimelyHeadFlagIndex = 53
	config.TimelySourceFlagIndex = 54
	config.TimelyTargetFlagIndex = 55
	config.TimelyHeadWeight = 56
	config.TimelySourceWeight = 57
	config.TimelyTargetWeight = 58
	config.SyncRewardWeight = 59
	config.WeightDenominator = 60
	config.TargetAggregatorsPerSyncSubcommittee = 61
	config.SyncCommitteeSubnetCount = 62
	config.SyncCommitteeSize = 63
	config.InactivityScoreBias = 65
	config.EpochsPerSyncCommitteePeriod = 66
	config.InactivityPenaltyQuotientAltair = 67
	config.MinSlashingPenaltyQuotientAltair = 68
	config.ProportionalSlashingMultiplierAltair = 69
	config.InactivityScoreRecoveryRate = 70

	var dbp [4]byte
	copy(dbp[:], []byte{'0', '0', '0', '1'})
	config.DomainBeaconProposer = dbp
	var dba [4]byte
	copy(dba[:], []byte{'0', '0', '0', '2'})
	config.DomainBeaconAttester = dba
	var dr [4]byte
	copy(dr[:], []byte{'0', '0', '0', '3'})
	config.DomainRandao = dr
	var dd [4]byte
	copy(dd[:], []byte{'0', '0', '0', '4'})
	config.DomainDeposit = dd
	var dve [4]byte
	copy(dve[:], []byte{'0', '0', '0', '5'})
	config.DomainVoluntaryExit = dve
	var dsp [4]byte
	copy(dsp[:], []byte{'0', '0', '0', '6'})
	config.DomainSelectionProof = dsp
	var daap [4]byte
	copy(daap[:], []byte{'0', '0', '0', '7'})
	config.DomainAggregateAndProof = daap

	params.OverrideBeaconConfig(config)

	server := &Server{}
	resp, err := server.GetSpec(context.Background(), &emptypb.Empty{})
	require.NoError(t, err)

	assert.Equal(t, 83, len(resp.Data))
	for k, v := range resp.Data {
		switch k {
		case "CONFIG_NAME":
			assert.Equal(t, "ConfigName", v)
		case "MAX_COMMITTEES_PER_SLOT":
			assert.Equal(t, "1", v)
		case "TARGET_COMMITTEE_SIZE":
			assert.Equal(t, "2", v)
		case "MAX_VALIDATORS_PER_COMMITTEE":
			assert.Equal(t, "3", v)
		case "MIN_PER_EPOCH_CHURN_LIMIT":
			assert.Equal(t, "4", v)
		case "CHURN_LIMIT_QUOTIENT":
			assert.Equal(t, "5", v)
		case "SHUFFLE_ROUND_COUNT":
			assert.Equal(t, "6", v)
		case "MIN_GENESIS_ACTIVE_VALIDATOR_COUNT":
			assert.Equal(t, "7", v)
		case "MIN_GENESIS_TIME":
			assert.Equal(t, "8", v)
		case "HYSTERESIS_QUOTIENT":
			assert.Equal(t, "9", v)
		case "HYSTERESIS_DOWNWARD_MULTIPLIER":
			assert.Equal(t, "10", v)
		case "HYSTERESIS_UPWARD_MULTIPLIER":
			assert.Equal(t, "11", v)
		case "SAFE_SLOTS_TO_UPDATE_JUSTIFIED":
			assert.Equal(t, "12", v)
		case "ETH1_FOLLOW_DISTANCE":
			assert.Equal(t, "13", v)
		case "TARGET_AGGREGATORS_PER_COMMITTEE":
			assert.Equal(t, "14", v)
		case "RANDOM_SUBNETS_PER_VALIDATOR":
			assert.Equal(t, "15", v)
		case "EPOCHS_PER_RANDOM_SUBNET_SUBSCRIPTION":
			assert.Equal(t, "16", v)
		case "SECONDS_PER_ETH1_BLOCK":
			assert.Equal(t, "17", v)
		case "DEPOSIT_CHAIN_ID":
			assert.Equal(t, "18", v)
		case "DEPOSIT_NETWORK_ID":
			assert.Equal(t, "19", v)
		case "DEPOSIT_CONTRACT_ADDRESS":
			assert.Equal(t, "DepositContractAddress", v)
		case "MIN_DEPOSIT_AMOUNT":
			assert.Equal(t, "20", v)
		case "MAX_EFFECTIVE_BALANCE":
			assert.Equal(t, "21", v)
		case "EJECTION_BALANCE":
			assert.Equal(t, "22", v)
		case "EFFECTIVE_BALANCE_INCREMENT":
			assert.Equal(t, "23", v)
<<<<<<< HEAD
		case "genesis_fork_version":
			assert.Equal(t, "0x"+hex.EncodeToString([]byte("GenesisForkVersion")), v)
		case "altair_fork_version":
			assert.Equal(t, "0x"+hex.EncodeToString([]byte("AltairForkVersion")), v)
		case "altair_fork_epoch":
			assert.Equal(t, "100", v)
		case "bls_withdrawal_prefix":
=======
		case "GENESIS_FORK_VERSION":
			assert.Equal(t, "0x47656e65736973466f726b56657273696f6e", v)
		case "BLS_WITHDRAWAL_PREFIX":
>>>>>>> 7d4418e2
			assert.Equal(t, "0x62", v)
		case "GENESIS_DELAY":
			assert.Equal(t, "24", v)
		case "SECONDS_PER_SLOT":
			assert.Equal(t, "25", v)
		case "MIN_ATTESTATION_INCLUSION_DELAY":
			assert.Equal(t, "26", v)
		case "SLOTS_PER_EPOCH":
			assert.Equal(t, "27", v)
		case "MIN_SEED_LOOKAHEAD":
			assert.Equal(t, "28", v)
		case "MAX_SEED_LOOKAHEAD":
			assert.Equal(t, "29", v)
		case "EPOCHS_PER_ETH1_VOTING_PERIOD":
			assert.Equal(t, "30", v)
		case "SLOTS_PER_HISTORICAL_ROOT":
			assert.Equal(t, "31", v)
		case "MIN_VALIDATOR_WITHDRAWABILITY_DELAY":
			assert.Equal(t, "32", v)
		case "SHARD_COMMITTEE_PERIOD":
			assert.Equal(t, "33", v)
		case "MIN_EPOCHS_TO_INACTIVITY_PENALTY":
			assert.Equal(t, "34", v)
		case "EPOCHS_PER_HISTORICAL_VECTOR":
			assert.Equal(t, "35", v)
		case "EPOCHS_PER_SLASHINGS_VECTOR":
			assert.Equal(t, "36", v)
		case "HISTORICAL_ROOTS_LIMIT":
			assert.Equal(t, "37", v)
		case "VALIDATOR_REGISTRY_LIMIT":
			assert.Equal(t, "38", v)
		case "BASE_REWARD_FACTOR":
			assert.Equal(t, "39", v)
		case "WHISTLEBLOWER_REWARD_QUOTIENT":
			assert.Equal(t, "40", v)
		case "PROPOSER_REWARD_QUOTIENT":
			assert.Equal(t, "41", v)
		case "INACTIVITY_PENALTY_QUOTIENT":
			assert.Equal(t, "42", v)
<<<<<<< HEAD
		case "hf1_inactivity_penalty_quotient":
			assert.Equal(t, "43", v)
		case "min_slashing_penalty_quotient":
			assert.Equal(t, "44", v)
		case "hf1_min_slashing_penalty_quotient":
			assert.Equal(t, "45", v)
		case "proportional_slashing_multiplier":
			assert.Equal(t, "46", v)
		case "hf1_proportional_slashing_multiplier":
			assert.Equal(t, "47", v)
		case "max_proposer_slashings":
			assert.Equal(t, "48", v)
		case "max_attester_slashings":
			assert.Equal(t, "49", v)
		case "max_attestations":
			assert.Equal(t, "50", v)
		case "max_deposits":
			assert.Equal(t, "51", v)
		case "max_voluntary_exits":
			assert.Equal(t, "52", v)
		case "timely_head_flag_index":
			assert.Equal(t, "0x35", v)
		case "timely_source_flag_index":
			assert.Equal(t, "0x36", v)
		case "timely_target_flag_index":
			assert.Equal(t, "0x37", v)
		case "timely_head_weight":
			assert.Equal(t, "56", v)
		case "timely_source_weight":
			assert.Equal(t, "57", v)
		case "timely_target_weight":
			assert.Equal(t, "58", v)
		case "sync_reward_weight":
			assert.Equal(t, "59", v)
		case "weight_denominator":
			assert.Equal(t, "60", v)
		case "target_aggregators_per_sync_subcommittee":
			assert.Equal(t, "61", v)
		case "sync_committee_subnet_count":
			assert.Equal(t, "62", v)
		case "sync_committee_size":
			assert.Equal(t, "63", v)
		case "sync_pubkeys_per_aggregate":
			assert.Equal(t, "64", v)
		case "inactivity_score_bias":
			assert.Equal(t, "65", v)
		case "epochs_per_sync_committee_period":
			assert.Equal(t, "66", v)
		case "inactivity_penalty_quotient_altair":
			assert.Equal(t, "67", v)
		case "min_slashing_penalty_quotient_altair":
			assert.Equal(t, "68", v)
		case "proportional_slashing_multiplier_altair":
			assert.Equal(t, "69", v)
		case "inactivity_score_recovery_rate":
			assert.Equal(t, "70", v)
		case "proposer_weight":
			assert.Equal(t, "8", v)
		case "domain_beacon_proposer":
=======
		case "MIN_SLASHING_PENALTY_QUOTIENT":
			assert.Equal(t, "43", v)
		case "PROPORTIONAL_SLASHING_MULTIPLIER":
			assert.Equal(t, "44", v)
		case "MAX_PROPOSER_SLASHINGS":
			assert.Equal(t, "45", v)
		case "MAX_ATTESTER_SLASHINGS":
			assert.Equal(t, "46", v)
		case "MAX_ATTESTATIONS":
			assert.Equal(t, "47", v)
		case "MAX_DEPOSITS":
			assert.Equal(t, "48", v)
		case "MAX_VOLUNTARY_EXITS":
			assert.Equal(t, "49", v)
		case "DOMAIN_BEACON_PROPOSER":
>>>>>>> 7d4418e2
			assert.Equal(t, "0x30303031", v)
		case "DOMAIN_BEACON_ATTESTER":
			assert.Equal(t, "0x30303032", v)
		case "DOMAIN_RANDAO":
			assert.Equal(t, "0x30303033", v)
		case "DOMAIN_DEPOSIT":
			assert.Equal(t, "0x30303034", v)
		case "DOMAIN_VOLUNTARY_EXIT":
			assert.Equal(t, "0x30303035", v)
		case "DOMAIN_SELECTION_PROOF":
			assert.Equal(t, "0x30303036", v)
		case "DOMAIN_AGGREGATE_AND_PROOF":
			assert.Equal(t, "0x30303037", v)
		case "domain_sync_committee":
			assert.Equal(t, "0x07000000", v)
		case "domain_sync_committee_selection_proof":
			assert.Equal(t, "0x08000000", v)
		case "domain_contribution_and_proof":
			assert.Equal(t, "0x09000000", v)
		default:
			t.Errorf("Incorrect key: %s", k)
		}
	}
}

func TestGetDepositContract(t *testing.T) {
	const chainId = 99
	const address = "0x0000000000000000000000000000000000000009"
	params.SetupTestConfigCleanup(t)
	config := params.BeaconConfig()
	config.DepositChainID = chainId
	config.DepositContractAddress = address
	params.OverrideBeaconConfig(config)

	s := Server{}
	resp, err := s.GetDepositContract(context.Background(), &emptypb.Empty{})
	require.NoError(t, err)
	assert.Equal(t, uint64(chainId), resp.Data.ChainId)
	assert.Equal(t, address, resp.Data.Address)
}

func TestForkSchedule_Ok(t *testing.T) {
	genesisForkVersion := []byte("Genesis")
	firstForkVersion, firstForkEpoch := []byte("First"), types.Epoch(100)
	secondForkVersion, secondForkEpoch := []byte("Second"), types.Epoch(200)
	thirdForkVersion, thirdForkEpoch := []byte("Third"), types.Epoch(300)

	params.SetupTestConfigCleanup(t)
	config := params.BeaconConfig()
	config.GenesisForkVersion = genesisForkVersion
	// Create fork schedule adding keys in non-sorted order.
	schedule := make(map[types.Epoch][]byte, 3)
	schedule[secondForkEpoch] = secondForkVersion
	schedule[firstForkEpoch] = firstForkVersion
	schedule[thirdForkEpoch] = thirdForkVersion
	config.ForkVersionSchedule = schedule
	params.OverrideBeaconConfig(config)

	s := &Server{}
	resp, err := s.GetForkSchedule(context.Background(), &emptypb.Empty{})
	require.NoError(t, err)
	require.Equal(t, 3, len(resp.Data))
	fork := resp.Data[0]
	assert.DeepEqual(t, genesisForkVersion, fork.PreviousVersion)
	assert.DeepEqual(t, firstForkVersion, fork.CurrentVersion)
	assert.Equal(t, firstForkEpoch, fork.Epoch)
	fork = resp.Data[1]
	assert.DeepEqual(t, firstForkVersion, fork.PreviousVersion)
	assert.DeepEqual(t, secondForkVersion, fork.CurrentVersion)
	assert.Equal(t, secondForkEpoch, fork.Epoch)
	fork = resp.Data[2]
	assert.DeepEqual(t, secondForkVersion, fork.PreviousVersion)
	assert.DeepEqual(t, thirdForkVersion, fork.CurrentVersion)
	assert.Equal(t, thirdForkEpoch, fork.Epoch)
}

func TestForkSchedule_CorrectNumberOfForks(t *testing.T) {
	s := &Server{}
	resp, err := s.GetForkSchedule(context.Background(), &emptypb.Empty{})
	require.NoError(t, err)
	// Genesis and Altair.
	assert.Equal(t, 2, len(resp.Data))
}<|MERGE_RESOLUTION|>--- conflicted
+++ resolved
@@ -170,19 +170,13 @@
 			assert.Equal(t, "22", v)
 		case "EFFECTIVE_BALANCE_INCREMENT":
 			assert.Equal(t, "23", v)
-<<<<<<< HEAD
-		case "genesis_fork_version":
+		case "GENESIS_FORK_VERSION":
 			assert.Equal(t, "0x"+hex.EncodeToString([]byte("GenesisForkVersion")), v)
-		case "altair_fork_version":
+		case "ALTAIR_FORK_VERSION":
 			assert.Equal(t, "0x"+hex.EncodeToString([]byte("AltairForkVersion")), v)
-		case "altair_fork_epoch":
+		case "ALTAIR_FORK_EPOCH":
 			assert.Equal(t, "100", v)
-		case "bls_withdrawal_prefix":
-=======
-		case "GENESIS_FORK_VERSION":
-			assert.Equal(t, "0x47656e65736973466f726b56657273696f6e", v)
 		case "BLS_WITHDRAWAL_PREFIX":
->>>>>>> 7d4418e2
 			assert.Equal(t, "0x62", v)
 		case "GENESIS_DELAY":
 			assert.Equal(t, "24", v)
@@ -222,83 +216,65 @@
 			assert.Equal(t, "41", v)
 		case "INACTIVITY_PENALTY_QUOTIENT":
 			assert.Equal(t, "42", v)
-<<<<<<< HEAD
-		case "hf1_inactivity_penalty_quotient":
+		case "HF1_INACTIVITY_PENALTY_QUOTIENT":
 			assert.Equal(t, "43", v)
-		case "min_slashing_penalty_quotient":
+		case "MIN_SLASHING_PENALTY_QUOTIENT":
 			assert.Equal(t, "44", v)
-		case "hf1_min_slashing_penalty_quotient":
+		case "HF1_MIN_SLASHING_PENALTY_QUOTIENT":
 			assert.Equal(t, "45", v)
-		case "proportional_slashing_multiplier":
+		case "PROPORTIONAL_SLASHING_MULTIPLIER":
 			assert.Equal(t, "46", v)
-		case "hf1_proportional_slashing_multiplier":
+		case "HF1_PROPORTIONAL_SLASHING_MULTIPLIER":
 			assert.Equal(t, "47", v)
-		case "max_proposer_slashings":
+		case "MAX_PROPOSER_SLASHINGS":
 			assert.Equal(t, "48", v)
-		case "max_attester_slashings":
+		case "MAX_ATTESTER_SLASHINGS":
 			assert.Equal(t, "49", v)
-		case "max_attestations":
+		case "MAX_ATTESTATIONS":
 			assert.Equal(t, "50", v)
-		case "max_deposits":
+		case "MAX_DEPOSITS":
 			assert.Equal(t, "51", v)
-		case "max_voluntary_exits":
+		case "MAX_VOLUNTARY_EXITS":
 			assert.Equal(t, "52", v)
-		case "timely_head_flag_index":
+		case "TIMELY_HEAD_FLAG_INDEX":
 			assert.Equal(t, "0x35", v)
-		case "timely_source_flag_index":
+		case "TIMELY_SOURCE_FLAG_INDEX":
 			assert.Equal(t, "0x36", v)
-		case "timely_target_flag_index":
+		case "TIMELY_TARGET_FLAG_INDEX":
 			assert.Equal(t, "0x37", v)
-		case "timely_head_weight":
+		case "TIMELY_HEAD_WEIGHT":
 			assert.Equal(t, "56", v)
-		case "timely_source_weight":
+		case "TIMELY_SOURCE_WEIGHT":
 			assert.Equal(t, "57", v)
-		case "timely_target_weight":
+		case "TIMELY_TARGET_WEIGHT":
 			assert.Equal(t, "58", v)
-		case "sync_reward_weight":
+		case "SYNC_REWARD_WEIGHT":
 			assert.Equal(t, "59", v)
-		case "weight_denominator":
+		case "WEIGHT_DENOMINATOR":
 			assert.Equal(t, "60", v)
-		case "target_aggregators_per_sync_subcommittee":
+		case "TARGET_AGGREGATORS_PER_SYNC_SUBCOMMITTEE":
 			assert.Equal(t, "61", v)
-		case "sync_committee_subnet_count":
+		case "SYNC_COMMITTEE_SUBNET_COUNT":
 			assert.Equal(t, "62", v)
-		case "sync_committee_size":
+		case "SYNC_COMMITTEE_SIZE":
 			assert.Equal(t, "63", v)
-		case "sync_pubkeys_per_aggregate":
+		case "SYNC_PUBKEYS_PER_AGGREGATE":
 			assert.Equal(t, "64", v)
-		case "inactivity_score_bias":
+		case "INACTIVITY_SCORE_BIAS":
 			assert.Equal(t, "65", v)
-		case "epochs_per_sync_committee_period":
+		case "EPOCHS_PER_SYNC_COMMITTEE_PERIOD":
 			assert.Equal(t, "66", v)
-		case "inactivity_penalty_quotient_altair":
+		case "INACTIVITY_PENALTY_QUOTIENT_ALTAIR":
 			assert.Equal(t, "67", v)
-		case "min_slashing_penalty_quotient_altair":
+		case "MIN_SLASHING_PENALTY_QUOTIENT_ALTAIR":
 			assert.Equal(t, "68", v)
-		case "proportional_slashing_multiplier_altair":
+		case "PROPORTIONAL_SLASHING_MULTIPLIER_ALTAIR":
 			assert.Equal(t, "69", v)
-		case "inactivity_score_recovery_rate":
+		case "INACTIVITY_SCORE_RECOVERY_RATE":
 			assert.Equal(t, "70", v)
-		case "proposer_weight":
+		case "PROPOSER_WEIGHT":
 			assert.Equal(t, "8", v)
-		case "domain_beacon_proposer":
-=======
-		case "MIN_SLASHING_PENALTY_QUOTIENT":
-			assert.Equal(t, "43", v)
-		case "PROPORTIONAL_SLASHING_MULTIPLIER":
-			assert.Equal(t, "44", v)
-		case "MAX_PROPOSER_SLASHINGS":
-			assert.Equal(t, "45", v)
-		case "MAX_ATTESTER_SLASHINGS":
-			assert.Equal(t, "46", v)
-		case "MAX_ATTESTATIONS":
-			assert.Equal(t, "47", v)
-		case "MAX_DEPOSITS":
-			assert.Equal(t, "48", v)
-		case "MAX_VOLUNTARY_EXITS":
-			assert.Equal(t, "49", v)
 		case "DOMAIN_BEACON_PROPOSER":
->>>>>>> 7d4418e2
 			assert.Equal(t, "0x30303031", v)
 		case "DOMAIN_BEACON_ATTESTER":
 			assert.Equal(t, "0x30303032", v)
@@ -312,11 +288,11 @@
 			assert.Equal(t, "0x30303036", v)
 		case "DOMAIN_AGGREGATE_AND_PROOF":
 			assert.Equal(t, "0x30303037", v)
-		case "domain_sync_committee":
+		case "DOMAIN_SYNC_COMMITTEE":
 			assert.Equal(t, "0x07000000", v)
-		case "domain_sync_committee_selection_proof":
+		case "DOMAIN_SYNC_COMMITTEE_SELECTION_PROOF":
 			assert.Equal(t, "0x08000000", v)
-		case "domain_contribution_and_proof":
+		case "DOMAIN_CONTRIBUTION_AND_PROOF":
 			assert.Equal(t, "0x09000000", v)
 		default:
 			t.Errorf("Incorrect key: %s", k)
