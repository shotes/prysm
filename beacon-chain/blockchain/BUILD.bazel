load("@prysm//tools/go:def.bzl", "go_library", "go_test")

go_library(
    name = "go_default_library",
    srcs = [
        "chain_info.go",
        "error.go",
        "execution_engine.go",
        "head.go",
        "head_sync_committee_info.go",
        "init_sync_process_block.go",
        "log.go",
        "merge_ascii_art.go",
        "metrics.go",
        "options.go",
        "pow_block.go",
        "process_attestation.go",
        "process_attestation_helpers.go",
        "process_block.go",
        "process_block_helpers.go",
        "receive_attestation.go",
        "receive_block.go",
        "service.go",
        "state_balance_cache.go",
        "weak_subjectivity_checks.go",
    ],
    importpath = "github.com/prysmaticlabs/prysm/beacon-chain/blockchain",
    visibility = [
        "//beacon-chain:__subpackages__",
        "//cmd/beacon-chain:__subpackages__",
        "//testing/slasher/simulator:__pkg__",
        "//testing/spectest:__subpackages__",
    ],
    deps = [
        "//async:go_default_library",
        "//async/event:go_default_library",
        "//beacon-chain/cache:go_default_library",
        "//beacon-chain/cache/depositcache:go_default_library",
        "//beacon-chain/core/altair:go_default_library",
        "//beacon-chain/core/blocks:go_default_library",
        "//beacon-chain/core/epoch/precompute:go_default_library",
        "//beacon-chain/core/feed:go_default_library",
        "//beacon-chain/core/feed/state:go_default_library",
        "//beacon-chain/core/helpers:go_default_library",
        "//beacon-chain/core/signing:go_default_library",
        "//beacon-chain/core/time:go_default_library",
        "//beacon-chain/core/transition:go_default_library",
        "//beacon-chain/db:go_default_library",
        "//beacon-chain/db/filters:go_default_library",
        "//beacon-chain/db/kv:go_default_library",
        "//beacon-chain/execution:go_default_library",
        "//beacon-chain/forkchoice:go_default_library",
        "//beacon-chain/forkchoice/doubly-linked-tree:go_default_library",
        "//beacon-chain/forkchoice/protoarray:go_default_library",
        "//beacon-chain/forkchoice/types:go_default_library",
        "//beacon-chain/operations/attestations:go_default_library",
        "//beacon-chain/operations/slashings:go_default_library",
        "//beacon-chain/operations/voluntaryexits:go_default_library",
        "//beacon-chain/p2p:go_default_library",
        "//beacon-chain/state:go_default_library",
        "//beacon-chain/state/stategen:go_default_library",
        "//cmd/beacon-chain/flags:go_default_library",
        "//config/features:go_default_library",
        "//config/fieldparams:go_default_library",
        "//config/params:go_default_library",
<<<<<<< HEAD
        "//consensus-types/blobs:go_default_library",
=======
        "//consensus-types/blocks:go_default_library",
>>>>>>> 0ed739ac
        "//consensus-types/interfaces:go_default_library",
        "//consensus-types/primitives:go_default_library",
        "//crypto/bls:go_default_library",
        "//encoding/bytesutil:go_default_library",
        "//math:go_default_library",
        "//monitoring/tracing:go_default_library",
        "//proto/engine/v1:go_default_library",
        "//proto/eth/v1:go_default_library",
        "//proto/prysm/v1alpha1:go_default_library",
        "//proto/prysm/v1alpha1/attestation:go_default_library",
        "//runtime/version:go_default_library",
        "//time:go_default_library",
        "//time/slots:go_default_library",
        "@com_github_ethereum_go_ethereum//common:go_default_library",
        "@com_github_ethereum_go_ethereum//common/hexutil:go_default_library",
        "@com_github_holiman_uint256//:go_default_library",
        "@com_github_pkg_errors//:go_default_library",
        "@com_github_prometheus_client_golang//prometheus:go_default_library",
        "@com_github_prometheus_client_golang//prometheus/promauto:go_default_library",
        "@com_github_sirupsen_logrus//:go_default_library",
        "@io_opencensus_go//trace:go_default_library",
    ],
)

test_suite(
    name = "go_default_test",
    tests = [
        ":go_raceoff_test",
        ":go_raceon_test",
    ],
)

go_test(
    name = "go_raceoff_test",
    size = "medium",
    srcs = [
        "blockchain_test.go",
        "chain_info_test.go",
        "checktags_test.go",
        "execution_engine_test.go",
        "head_sync_committee_info_test.go",
        "head_test.go",
        "init_test.go",
        "log_test.go",
        "metrics_test.go",
        "mock_test.go",
        "pow_block_test.go",
        "process_attestation_test.go",
        "process_block_test.go",
        "receive_attestation_test.go",
        "receive_block_test.go",
        "service_test.go",
        "weak_subjectivity_checks_test.go",
    ],
    embed = [":go_default_library"],
    gotags = ["develop"],
    deps = [
        "//async/event:go_default_library",
        "//beacon-chain/blockchain/testing:go_default_library",
        "//beacon-chain/cache/depositcache:go_default_library",
        "//beacon-chain/core/blocks:go_default_library",
        "//beacon-chain/core/helpers:go_default_library",
        "//beacon-chain/core/transition:go_default_library",
        "//beacon-chain/db:go_default_library",
        "//beacon-chain/db/testing:go_default_library",
        "//beacon-chain/execution:go_default_library",
        "//beacon-chain/execution/testing:go_default_library",
        "//beacon-chain/forkchoice/types:go_default_library",
        "//beacon-chain/p2p:go_default_library",
        "//beacon-chain/state/stateutil:go_default_library",
        "//beacon-chain/state/v1:go_default_library",
        "//beacon-chain/state/v3:go_default_library",
        "//config/fieldparams:go_default_library",
        "//config/params:go_default_library",
        "//consensus-types/blocks:go_default_library",
        "//consensus-types/blocks/testing:go_default_library",
        "//container/trie:go_default_library",
        "//encoding/bytesutil:go_default_library",
        "//proto/prysm/v1alpha1:go_default_library",
        "//testing/assert:go_default_library",
        "//testing/require:go_default_library",
        "//testing/util:go_default_library",
        "@com_github_ethereum_go_ethereum//:go_default_library",
        "@com_github_ethereum_go_ethereum//common:go_default_library",
        "@com_github_ethereum_go_ethereum//core/types:go_default_library",
        "@com_github_sirupsen_logrus//:go_default_library",
        "@com_github_sirupsen_logrus//hooks/test:go_default_library",
        "@in_gopkg_d4l3k_messagediff_v1//:go_default_library",
        "@org_golang_google_protobuf//proto:go_default_library",
        "@org_golang_x_net//context:go_default_library",
    ],
)

go_test(
    name = "go_raceon_test",
    srcs = [
        "chain_info_norace_test.go",
        "checktags_test.go",
        "init_test.go",
        "mock_test.go",
        "receive_block_test.go",
        "service_norace_test.go",
    ],
    embed = [":go_default_library"],
    gc_goopts = [
        # Go 1.14 enables checkptr by default when building with -race or -msan. There is a pointer
        # issue in boltdb, so must disable checkptr at compile time. This flag can be removed once
        # the project is migrated to etcd's version of boltdb and the issue has been fixed.
        # See: https://github.com/etcd-io/bbolt/issues/187.
        "-d=checkptr=0",
    ],
    gotags = ["develop"],
    race = "on",
    tags = ["race_on"],
    deps = [
        "//async/event:go_default_library",
        "//beacon-chain/blockchain/testing:go_default_library",
        "//beacon-chain/cache/depositcache:go_default_library",
        "//beacon-chain/core/blocks:go_default_library",
        "//beacon-chain/core/helpers:go_default_library",
        "//beacon-chain/core/transition:go_default_library",
        "//beacon-chain/db:go_default_library",
        "//beacon-chain/db/testing:go_default_library",
        "//beacon-chain/execution:go_default_library",
        "//beacon-chain/execution/testing:go_default_library",
        "//beacon-chain/forkchoice/types:go_default_library",
        "//beacon-chain/p2p:go_default_library",
        "//config/params:go_default_library",
        "//consensus-types/blocks:go_default_library",
        "//consensus-types/blocks/testing:go_default_library",
        "//container/trie:go_default_library",
        "//encoding/bytesutil:go_default_library",
        "//proto/prysm/v1alpha1:go_default_library",
        "//testing/assert:go_default_library",
        "//testing/require:go_default_library",
        "//testing/util:go_default_library",
        "@com_github_ethereum_go_ethereum//:go_default_library",
        "@com_github_ethereum_go_ethereum//common:go_default_library",
        "@com_github_ethereum_go_ethereum//core/types:go_default_library",
        "@com_github_sirupsen_logrus//:go_default_library",
        "@com_github_sirupsen_logrus//hooks/test:go_default_library",
        "@org_golang_google_protobuf//proto:go_default_library",
        "@org_golang_x_net//context:go_default_library",
    ],
)<|MERGE_RESOLUTION|>--- conflicted
+++ resolved
@@ -63,11 +63,8 @@
         "//config/features:go_default_library",
         "//config/fieldparams:go_default_library",
         "//config/params:go_default_library",
-<<<<<<< HEAD
         "//consensus-types/blobs:go_default_library",
-=======
         "//consensus-types/blocks:go_default_library",
->>>>>>> 0ed739ac
         "//consensus-types/interfaces:go_default_library",
         "//consensus-types/primitives:go_default_library",
         "//crypto/bls:go_default_library",
