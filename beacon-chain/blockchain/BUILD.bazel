--- conflicted
+++ resolved
@@ -114,14 +114,9 @@
         "//beacon-chain/state/v1:go_default_library",
         "//proto/beacon/db:go_default_library",
         "//proto/beacon/p2p/v1:go_default_library",
-<<<<<<< HEAD
-        "//proto/eth/v1alpha1:go_default_library",
-        "//proto/eth/v1alpha1/wrapper:go_default_library",
-        "//proto/prysm/v2:go_default_library",
-=======
         "//proto/prysm/v1alpha1:go_default_library",
         "//proto/prysm/v1alpha1/wrapper:go_default_library",
->>>>>>> 6dadb80c
+        "//proto/prysm/v2:go_default_library",
         "//shared/bytesutil:go_default_library",
         "//shared/event:go_default_library",
         "//shared/params:go_default_library",
