package blockchain

import (
	"context"
	"fmt"
	"time"

	"github.com/pkg/errors"
	"github.com/sirupsen/logrus"
	"go.opencensus.io/trace"

	"github.com/prysmaticlabs/prysm/v5/beacon-chain/core/blocks"
	"github.com/prysmaticlabs/prysm/v5/beacon-chain/core/feed"
	statefeed "github.com/prysmaticlabs/prysm/v5/beacon-chain/core/feed/state"
	"github.com/prysmaticlabs/prysm/v5/beacon-chain/core/helpers"
	coreTime "github.com/prysmaticlabs/prysm/v5/beacon-chain/core/time"
	"github.com/prysmaticlabs/prysm/v5/beacon-chain/core/transition"
	"github.com/prysmaticlabs/prysm/v5/beacon-chain/das"
	"github.com/prysmaticlabs/prysm/v5/beacon-chain/db/filesystem"
	forkchoicetypes "github.com/prysmaticlabs/prysm/v5/beacon-chain/forkchoice/types"
	"github.com/prysmaticlabs/prysm/v5/beacon-chain/state"
	"github.com/prysmaticlabs/prysm/v5/config/features"
	fieldparams "github.com/prysmaticlabs/prysm/v5/config/fieldparams"
	"github.com/prysmaticlabs/prysm/v5/config/params"
	consensusblocks "github.com/prysmaticlabs/prysm/v5/consensus-types/blocks"
	"github.com/prysmaticlabs/prysm/v5/consensus-types/interfaces"
	"github.com/prysmaticlabs/prysm/v5/consensus-types/primitives"
	"github.com/prysmaticlabs/prysm/v5/crypto/bls"
	"github.com/prysmaticlabs/prysm/v5/encoding/bytesutil"
	"github.com/prysmaticlabs/prysm/v5/monitoring/tracing"
	ethpb "github.com/prysmaticlabs/prysm/v5/proto/prysm/v1alpha1"
	"github.com/prysmaticlabs/prysm/v5/proto/prysm/v1alpha1/attestation"
	"github.com/prysmaticlabs/prysm/v5/runtime/version"
	"github.com/prysmaticlabs/prysm/v5/time/slots"
)

// A custom slot deadline for processing state slots in our cache.
const slotDeadline = 5 * time.Second

// A custom deadline for deposit trie insertion.
const depositDeadline = 20 * time.Second

// This defines size of the upper bound for initial sync block cache.
var initialSyncBlockCacheSize = uint64(2 * params.BeaconConfig().SlotsPerEpoch)

// postBlockProcessConfig is a structure that contains the data needed to
// process the beacon block after validating the state transition function
type postBlockProcessConfig struct {
	ctx            context.Context
	signed         interfaces.ReadOnlySignedBeaconBlock
	blockRoot      [32]byte
	headRoot       [32]byte
	postState      state.BeaconState
	isValidPayload bool
}

// postBlockProcess is called when a gossip block is received. This function performs
// several duties most importantly informing the engine if head was updated,
// saving the new head information to the blockchain package and
// handling attestations, slashings and similar included in the block.
func (s *Service) postBlockProcess(cfg *postBlockProcessConfig) error {
	ctx, span := trace.StartSpan(cfg.ctx, "blockChain.onBlock")
	defer span.End()
	cfg.ctx = ctx
	if err := consensusblocks.BeaconBlockIsNil(cfg.signed); err != nil {
		return invalidBlock{error: err}
	}
	startTime := time.Now()
	fcuArgs := &fcuConfig{}

	if s.inRegularSync() {
		defer s.handleSecondFCUCall(cfg, fcuArgs)
	}
	defer s.sendLightClientFeeds(cfg)
	defer s.sendStateFeedOnBlock(cfg)
	defer reportProcessingTime(startTime)
	defer reportAttestationInclusion(cfg.signed.Block())

	err := s.cfg.ForkChoiceStore.InsertNode(ctx, cfg.postState, cfg.blockRoot)
	if err != nil {
		return errors.Wrapf(err, "could not insert block %d to fork choice store", cfg.signed.Block().Slot())
	}
	if err := s.handleBlockAttestations(ctx, cfg.signed.Block(), cfg.postState); err != nil {
		return errors.Wrap(err, "could not handle block's attestations")
	}

	s.InsertSlashingsToForkChoiceStore(ctx, cfg.signed.Block().Body().AttesterSlashings())
	if cfg.isValidPayload {
		if err := s.cfg.ForkChoiceStore.SetOptimisticToValid(ctx, cfg.blockRoot); err != nil {
			return errors.Wrap(err, "could not set optimistic block to valid")
		}
	}
	start := time.Now()
	cfg.headRoot, err = s.cfg.ForkChoiceStore.Head(ctx)
	if err != nil {
		log.WithError(err).Warn("Could not update head")
	}
	newBlockHeadElapsedTime.Observe(float64(time.Since(start).Milliseconds()))
	if cfg.headRoot != cfg.blockRoot {
		s.logNonCanonicalBlockReceived(cfg.blockRoot, cfg.headRoot)
		return nil
	}
	if err := s.getFCUArgs(cfg, fcuArgs); err != nil {
		log.WithError(err).Error("Could not get forkchoice update argument")
		return nil
	}
	if err := s.sendFCU(cfg, fcuArgs); err != nil {
		return errors.Wrap(err, "could not send FCU to engine")
	}

	return nil
}

func getStateVersionAndPayload(st state.BeaconState) (int, interfaces.ExecutionData, error) {
	if st == nil {
		return 0, nil, errors.New("nil state")
	}
	var preStateHeader interfaces.ExecutionData
	var err error
	preStateVersion := st.Version()
	switch preStateVersion {
	case version.Phase0, version.Altair:
	default:
		preStateHeader, err = st.LatestExecutionPayloadHeader()
		if err != nil {
			return 0, nil, err
		}
	}
	return preStateVersion, preStateHeader, nil
}

func (s *Service) onBlockBatch(ctx context.Context, blks []consensusblocks.ROBlock, avs das.AvailabilityStore) error {
	ctx, span := trace.StartSpan(ctx, "blockChain.onBlockBatch")
	defer span.End()

	if len(blks) == 0 {
		return errors.New("no blocks provided")
	}

	if err := consensusblocks.BeaconBlockIsNil(blks[0]); err != nil {
		return invalidBlock{error: err}
	}
	b := blks[0].Block()

	// Retrieve incoming block's pre state.
	if err := s.verifyBlkPreState(ctx, b); err != nil {
		return err
	}
	preState, err := s.cfg.StateGen.StateByRootInitialSync(ctx, b.ParentRoot())
	if err != nil {
		return err
	}
	if preState == nil || preState.IsNil() {
		return fmt.Errorf("nil pre state for slot %d", b.Slot())
	}

	// Fill in missing blocks
	if err := s.fillInForkChoiceMissingBlocks(ctx, blks[0].Block(), preState.CurrentJustifiedCheckpoint(), preState.FinalizedCheckpoint()); err != nil {
		return errors.Wrap(err, "could not fill in missing blocks to forkchoice")
	}

	jCheckpoints := make([]*ethpb.Checkpoint, len(blks))
	fCheckpoints := make([]*ethpb.Checkpoint, len(blks))
	sigSet := bls.NewSet()
	type versionAndHeader struct {
		version int
		header  interfaces.ExecutionData
	}
	preVersionAndHeaders := make([]*versionAndHeader, len(blks))
	postVersionAndHeaders := make([]*versionAndHeader, len(blks))
	var set *bls.SignatureBatch
	boundaries := make(map[[32]byte]state.BeaconState)
	for i, b := range blks {
		v, h, err := getStateVersionAndPayload(preState)
		if err != nil {
			return err
		}
		preVersionAndHeaders[i] = &versionAndHeader{
			version: v,
			header:  h,
		}

		set, preState, err = transition.ExecuteStateTransitionNoVerifyAnySig(ctx, preState, b)
		if err != nil {
			return invalidBlock{error: err}
		}
		// Save potential boundary states.
		if slots.IsEpochStart(preState.Slot()) {
			boundaries[b.Root()] = preState.Copy()
		}
		jCheckpoints[i] = preState.CurrentJustifiedCheckpoint()
		fCheckpoints[i] = preState.FinalizedCheckpoint()

		v, h, err = getStateVersionAndPayload(preState)
		if err != nil {
			return err
		}
		postVersionAndHeaders[i] = &versionAndHeader{
			version: v,
			header:  h,
		}
		sigSet.Join(set)
	}

	var verify bool
	if features.Get().EnableVerboseSigVerification {
		verify, err = sigSet.VerifyVerbosely()
	} else {
		verify, err = sigSet.Verify()
	}
	if err != nil {
		return invalidBlock{error: err}
	}
	if !verify {
		return errors.New("batch block signature verification failed")
	}

	// blocks have been verified, save them and call the engine
	pendingNodes := make([]*forkchoicetypes.BlockAndCheckpoints, len(blks))
	var isValidPayload bool
	for i, b := range blks {
		root := b.Root()
		isValidPayload, err = s.notifyNewPayload(ctx,
			postVersionAndHeaders[i].version,
			postVersionAndHeaders[i].header, b)
		if err != nil {
			return s.handleInvalidExecutionError(ctx, err, root, b.Block().ParentRoot())
		}
		if isValidPayload {
			if err := s.validateMergeTransitionBlock(ctx, preVersionAndHeaders[i].version,
				preVersionAndHeaders[i].header, b); err != nil {
				return err
			}
		}
		if err := avs.IsDataAvailable(ctx, s.CurrentSlot(), b); err != nil {
			return errors.Wrapf(err, "could not validate blob data availability at slot %d", b.Block().Slot())
		}
		args := &forkchoicetypes.BlockAndCheckpoints{Block: b.Block(),
			JustifiedCheckpoint: jCheckpoints[i],
			FinalizedCheckpoint: fCheckpoints[i]}
		pendingNodes[len(blks)-i-1] = args
		if err := s.saveInitSyncBlock(ctx, root, b); err != nil {
			tracing.AnnotateError(span, err)
			return err
		}
		if err := s.cfg.BeaconDB.SaveStateSummary(ctx, &ethpb.StateSummary{
			Slot: b.Block().Slot(),
			Root: root[:],
		}); err != nil {
			tracing.AnnotateError(span, err)
			return err
		}
		if i > 0 && jCheckpoints[i].Epoch > jCheckpoints[i-1].Epoch {
			if err := s.cfg.BeaconDB.SaveJustifiedCheckpoint(ctx, jCheckpoints[i]); err != nil {
				tracing.AnnotateError(span, err)
				return err
			}
		}
		if i > 0 && fCheckpoints[i].Epoch > fCheckpoints[i-1].Epoch {
			if err := s.updateFinalized(ctx, fCheckpoints[i]); err != nil {
				tracing.AnnotateError(span, err)
				return err
			}
		}
	}
	// Save boundary states that will be useful for forkchoice
	for r, st := range boundaries {
		if err := s.cfg.StateGen.SaveState(ctx, r, st); err != nil {
			return err
		}
	}
	lastB := blks[len(blks)-1]
	lastBR := lastB.Root()
	// Also saves the last post state which to be used as pre state for the next batch.
	if err := s.cfg.StateGen.SaveState(ctx, lastBR, preState); err != nil {
		return err
	}
	// Insert all nodes but the last one to forkchoice
	if err := s.cfg.ForkChoiceStore.InsertChain(ctx, pendingNodes); err != nil {
		return errors.Wrap(err, "could not insert batch to forkchoice")
	}
	// Insert the last block to forkchoice
	if err := s.cfg.ForkChoiceStore.InsertNode(ctx, preState, lastBR); err != nil {
		return errors.Wrap(err, "could not insert last block in batch to forkchoice")
	}
	// Set their optimistic status
	if isValidPayload {
		if err := s.cfg.ForkChoiceStore.SetOptimisticToValid(ctx, lastBR); err != nil {
			return errors.Wrap(err, "could not set optimistic block to valid")
		}
	}
	arg := &fcuConfig{
		headState: preState,
		headRoot:  lastBR,
		headBlock: lastB,
	}
	if _, err := s.notifyForkchoiceUpdate(ctx, arg); err != nil {
		return err
	}
	return s.saveHeadNoDB(ctx, lastB, lastBR, preState, !isValidPayload)
}

func (s *Service) updateEpochBoundaryCaches(ctx context.Context, st state.BeaconState) error {
	e := coreTime.CurrentEpoch(st)
	if err := helpers.UpdateCommitteeCache(ctx, st, e); err != nil {
		return errors.Wrap(err, "could not update committee cache")
	}
	if err := helpers.UpdateProposerIndicesInCache(ctx, st, e); err != nil {
		return errors.Wrap(err, "could not update proposer index cache")
	}
	go func(ep primitives.Epoch) {
		// Use a custom deadline here, since this method runs asynchronously.
		// We ignore the parent method's context and instead create a new one
		// with a custom deadline, therefore using the background context instead.
		slotCtx, cancel := context.WithTimeout(context.Background(), slotDeadline)
		defer cancel()
		if err := helpers.UpdateCommitteeCache(slotCtx, st, ep+1); err != nil {
			log.WithError(err).Warn("Could not update committee cache")
		}
	}(e)
	// The latest block header is from the previous epoch
	r, err := st.LatestBlockHeader().HashTreeRoot()
	if err != nil {
		log.WithError(err).Error("could not update proposer index state-root map")
		return nil
	}
	// The proposer indices cache takes the target root for the previous
	// epoch as key
	if e > 0 {
		e = e - 1
	}
	target, err := s.cfg.ForkChoiceStore.TargetRootForEpoch(r, e)
	if err != nil {
		log.WithError(err).Error("could not update proposer index state-root map")
		return nil
	}
	err = helpers.UpdateCachedCheckpointToStateRoot(st, &forkchoicetypes.Checkpoint{Epoch: e, Root: target})
	if err != nil {
		log.WithError(err).Error("could not update proposer index state-root map")
	}
	return nil
}

// Epoch boundary tasks: it copies the headState and updates the epoch boundary
// caches.
func (s *Service) handleEpochBoundary(ctx context.Context, slot primitives.Slot, headState state.BeaconState, blockRoot []byte) error {
	ctx, span := trace.StartSpan(ctx, "blockChain.handleEpochBoundary")
	defer span.End()
	// return early if we are advancing to a past epoch
	if slot < headState.Slot() {
		return nil
	}
	if !slots.IsEpochEnd(slot) {
		return nil
	}
	copied := headState.Copy()
	copied, err := transition.ProcessSlotsUsingNextSlotCache(ctx, copied, blockRoot, slot+1)
	if err != nil {
		return err
	}
	return s.updateEpochBoundaryCaches(ctx, copied)
}

// This feeds in the attestations included in the block to fork choice store. It's allows fork choice store
// to gain information on the most current chain.
func (s *Service) handleBlockAttestations(ctx context.Context, blk interfaces.ReadOnlyBeaconBlock, st state.BeaconState) error {
	// Feed in block's attestations to fork choice store.
	for _, a := range blk.Body().Attestations() {
<<<<<<< HEAD
		var committees [][]primitives.ValidatorIndex
		if a.Version() < version.Electra {
			committee, err := helpers.BeaconCommitteeFromState(ctx, st, a.GetData().Slot, a.GetData().CommitteeIndex)
			if err != nil {
				return err
			}
			committees = [][]primitives.ValidatorIndex{committee}
		} else {
			committeeIndices := a.GetCommitteeBits().BitIndices()
			committees = make([][]primitives.ValidatorIndex, len(committeeIndices))
			var err error
			for i, ci := range committeeIndices {
				committees[i], err = helpers.BeaconCommitteeFromState(ctx, st, a.GetData().Slot, primitives.CommitteeIndex(ci))
				if err != nil {
					return err
				}
			}
		}
		indices, err := attestation.AttestingIndices(a, committees)
=======
		committee, err := helpers.BeaconCommitteeFromState(ctx, st, a.GetData().Slot, a.GetData().CommitteeIndex)
		if err != nil {
			return err
		}
		indices, err := attestation.AttestingIndices(a, committee)
>>>>>>> 77f9a86a
		if err != nil {
			return err
		}
		r := bytesutil.ToBytes32(a.GetData().BeaconBlockRoot)
		if s.cfg.ForkChoiceStore.HasNode(r) {
			s.cfg.ForkChoiceStore.ProcessAttestation(ctx, indices, r, a.GetData().Target.Epoch)
		} else if err := s.cfg.AttPool.SaveBlockAttestation(a); err != nil {
			return err
		}
	}
	return nil
}

// InsertSlashingsToForkChoiceStore inserts attester slashing indices to fork choice store.
// To call this function, it's caller's responsibility to ensure the slashing object is valid.
// This function requires a write lock on forkchoice.
func (s *Service) InsertSlashingsToForkChoiceStore(ctx context.Context, slashings []interfaces.AttesterSlashing) {
	for _, slashing := range slashings {
		indices := blocks.SlashableAttesterIndices(slashing)
		for _, index := range indices {
			s.cfg.ForkChoiceStore.InsertSlashedIndex(ctx, primitives.ValidatorIndex(index))
		}
	}
}

// This saves post state info to DB or cache. This also saves post state info to fork choice store.
// Post state info consists of processed block and state. Do not call this method unless the block and state are verified.
func (s *Service) savePostStateInfo(ctx context.Context, r [32]byte, b interfaces.ReadOnlySignedBeaconBlock, st state.BeaconState) error {
	ctx, span := trace.StartSpan(ctx, "blockChain.savePostStateInfo")
	defer span.End()
	if err := s.cfg.BeaconDB.SaveBlock(ctx, b); err != nil {
		return errors.Wrapf(err, "could not save block from slot %d", b.Block().Slot())
	}
	if err := s.cfg.StateGen.SaveState(ctx, r, st); err != nil {
		return errors.Wrap(err, "could not save state")
	}
	return nil
}

// This removes the attestations in block `b` from the attestation mem pool.
func (s *Service) pruneAttsFromPool(headBlock interfaces.ReadOnlySignedBeaconBlock) error {
	atts := headBlock.Block().Body().Attestations()
	for _, att := range atts {
		if helpers.IsAggregated(att) {
			if err := s.cfg.AttPool.DeleteAggregatedAttestation(att); err != nil {
				return err
			}
		} else {
			if err := s.cfg.AttPool.DeleteUnaggregatedAttestation(att); err != nil {
				return err
			}
		}
	}
	return nil
}

// validateMergeTransitionBlock validates the merge transition block.
func (s *Service) validateMergeTransitionBlock(ctx context.Context, stateVersion int, stateHeader interfaces.ExecutionData, blk interfaces.ReadOnlySignedBeaconBlock) error {
	// Skip validation if block is older than Bellatrix.
	if blocks.IsPreBellatrixVersion(blk.Block().Version()) {
		return nil
	}

	// Skip validation if block has an empty payload.
	payload, err := blk.Block().Body().Execution()
	if err != nil {
		return invalidBlock{error: err}
	}
	isEmpty, err := consensusblocks.IsEmptyExecutionData(payload)
	if err != nil {
		return err
	}
	if isEmpty {
		return nil
	}

	// Handle case where pre-state is Altair but block contains payload.
	// To reach here, the block must have contained a valid payload.
	if blocks.IsPreBellatrixVersion(stateVersion) {
		return s.validateMergeBlock(ctx, blk)
	}

	// Skip validation if the block is not a merge transition block.
	// To reach here. The payload must be non-empty. If the state header is empty then it's at transition.
	empty, err := consensusblocks.IsEmptyExecutionData(stateHeader)
	if err != nil {
		return err
	}
	if !empty {
		return nil
	}
	return s.validateMergeBlock(ctx, blk)
}

// This routine checks if there is a cached proposer payload ID available for the next slot proposer.
// If there is not, it will call forkchoice updated with the correct payload attribute then cache the payload ID.
func (s *Service) runLateBlockTasks() {
	if err := s.waitForSync(); err != nil {
		log.WithError(err).Error("failed to wait for initial sync")
		return
	}

	attThreshold := params.BeaconConfig().SecondsPerSlot / 3
	ticker := slots.NewSlotTickerWithOffset(s.genesisTime, time.Duration(attThreshold)*time.Second, params.BeaconConfig().SecondsPerSlot)
	for {
		select {
		case <-ticker.C():
			s.lateBlockTasks(s.ctx)
		case <-s.ctx.Done():
			log.Debug("Context closed, exiting routine")
			return
		}
	}
}

// missingIndices uses the expected commitments from the block to determine
// which BlobSidecar indices would need to be in the database for DA success.
// It returns a map where each key represents a missing BlobSidecar index.
// An empty map means we have all indices; a non-empty map can be used to compare incoming
// BlobSidecars against the set of known missing sidecars.
func missingIndices(bs *filesystem.BlobStorage, root [32]byte, expected [][]byte) (map[uint64]struct{}, error) {
	if len(expected) == 0 {
		return nil, nil
	}
	if len(expected) > fieldparams.MaxBlobsPerBlock {
		return nil, errMaxBlobsExceeded
	}
	indices, err := bs.Indices(root)
	if err != nil {
		return nil, err
	}
	missing := make(map[uint64]struct{}, len(expected))
	for i := range expected {
		ui := uint64(i)
		if len(expected[i]) > 0 {
			if !indices[i] {
				missing[ui] = struct{}{}
			}
		}
	}
	return missing, nil
}

// isDataAvailable blocks until all BlobSidecars committed to in the block are available,
// or an error or context cancellation occurs. A nil result means that the data availability check is successful.
// The function will first check the database to see if all sidecars have been persisted. If any
// sidecars are missing, it will then read from the blobNotifier channel for the given root until the channel is
// closed, the context hits cancellation/timeout, or notifications have been received for all the missing sidecars.
func (s *Service) isDataAvailable(ctx context.Context, root [32]byte, signed interfaces.ReadOnlySignedBeaconBlock) error {
	if signed.Version() < version.Deneb {
		return nil
	}

	block := signed.Block()
	if block == nil {
		return errors.New("invalid nil beacon block")
	}
	// We are only required to check within MIN_EPOCHS_FOR_BLOB_SIDECARS_REQUESTS
	if !params.WithinDAPeriod(slots.ToEpoch(block.Slot()), slots.ToEpoch(s.CurrentSlot())) {
		return nil
	}

	body := block.Body()
	if body == nil {
		return errors.New("invalid nil beacon block body")
	}
	kzgCommitments, err := body.BlobKzgCommitments()
	if err != nil {
		return errors.Wrap(err, "could not get KZG commitments")
	}
	// expected is the number of kzg commitments observed in the block.
	expected := len(kzgCommitments)
	if expected == 0 {
		return nil
	}
	// get a map of BlobSidecar indices that are not currently available.
	missing, err := missingIndices(s.blobStorage, root, kzgCommitments)
	if err != nil {
		return err
	}
	// If there are no missing indices, all BlobSidecars are available.
	if len(missing) == 0 {
		return nil
	}

	// The gossip handler for blobs writes the index of each verified blob referencing the given
	// root to the channel returned by blobNotifiers.forRoot.
	nc := s.blobNotifiers.forRoot(root)

	// Log for DA checks that cross over into the next slot; helpful for debugging.
	nextSlot := slots.BeginsAt(signed.Block().Slot()+1, s.genesisTime)
	// Avoid logging if DA check is called after next slot start.
	if nextSlot.After(time.Now()) {
		nst := time.AfterFunc(time.Until(nextSlot), func() {
			if len(missing) == 0 {
				return
			}
			log.WithFields(daCheckLogFields(root, signed.Block().Slot(), expected, len(missing))).
				Error("Still waiting for DA check at slot end.")
		})
		defer nst.Stop()
	}
	for {
		select {
		case idx := <-nc:
			// Delete each index seen in the notification channel.
			delete(missing, idx)
			// Read from the channel until there are no more missing sidecars.
			if len(missing) > 0 {
				continue
			}
			// Once all sidecars have been observed, clean up the notification channel.
			s.blobNotifiers.delete(root)
			return nil
		case <-ctx.Done():
			return errors.Wrapf(ctx.Err(), "context deadline waiting for blob sidecars slot: %d, BlockRoot: %#x", block.Slot(), root)
		}
	}
}

func daCheckLogFields(root [32]byte, slot primitives.Slot, expected, missing int) logrus.Fields {
	return logrus.Fields{
		"slot":          slot,
		"root":          fmt.Sprintf("%#x", root),
		"blobsExpected": expected,
		"blobsWaiting":  missing,
	}
}

// lateBlockTasks  is called 4 seconds into the slot and performs tasks
// related to late blocks. It emits a MissedSlot state feed event.
// It calls FCU and sets the right attributes if we are proposing next slot
// it also updates the next slot cache and the proposer index cache to deal with skipped slots.
func (s *Service) lateBlockTasks(ctx context.Context) {
	currentSlot := s.CurrentSlot()
	if s.CurrentSlot() == s.HeadSlot() {
		return
	}
	s.cfg.ForkChoiceStore.RLock()
	defer s.cfg.ForkChoiceStore.RUnlock()
	// return early if we are in init sync
	if !s.inRegularSync() {
		return
	}
	s.cfg.StateNotifier.StateFeed().Send(&feed.Event{
		Type: statefeed.MissedSlot,
	})
	s.headLock.RLock()
	headRoot := s.headRoot()
	headState := s.headState(ctx)
	s.headLock.RUnlock()
	lastRoot, lastState := transition.LastCachedState()
	if lastState == nil {
		lastRoot, lastState = headRoot[:], headState
	}
	// Copy all the field tries in our cached state in the event of late
	// blocks.
	lastState.CopyAllTries()
	if err := transition.UpdateNextSlotCache(ctx, lastRoot, lastState); err != nil {
		log.WithError(err).Debug("could not update next slot state cache")
	}
	if err := s.handleEpochBoundary(ctx, currentSlot, headState, headRoot[:]); err != nil {
		log.WithError(err).Error("lateBlockTasks: could not update epoch boundary caches")
	}
	// return early if we already started building a block for the current
	// head root
	_, has := s.cfg.PayloadIDCache.PayloadID(s.CurrentSlot()+1, headRoot)
	if has {
		return
	}

	attribute := s.getPayloadAttribute(ctx, headState, s.CurrentSlot()+1, headRoot[:])
	// return early if we are not proposing next slot
	if attribute.IsEmpty() {
		return
	}

	s.headLock.RLock()
	headBlock, err := s.headBlock()
	if err != nil {
		s.headLock.RUnlock()
		log.WithError(err).Debug("could not perform late block tasks: failed to retrieve head block")
		return
	}
	s.headLock.RUnlock()

	fcuArgs := &fcuConfig{
		headState:  headState,
		headRoot:   headRoot,
		headBlock:  headBlock,
		attributes: attribute,
	}
	_, err = s.notifyForkchoiceUpdate(ctx, fcuArgs)
	if err != nil {
		log.WithError(err).Debug("could not perform late block tasks: failed to update forkchoice with engine")
	}
}

// waitForSync blocks until the node is synced to the head.
func (s *Service) waitForSync() error {
	select {
	case <-s.syncComplete:
		return nil
	case <-s.ctx.Done():
		return errors.New("context closed, exiting goroutine")
	}
}

func (s *Service) handleInvalidExecutionError(ctx context.Context, err error, blockRoot [32]byte, parentRoot [32]byte) error {
	if IsInvalidBlock(err) && InvalidBlockLVH(err) != [32]byte{} {
		return s.pruneInvalidBlock(ctx, blockRoot, parentRoot, InvalidBlockLVH(err))
	}
	return err
}<|MERGE_RESOLUTION|>--- conflicted
+++ resolved
@@ -366,7 +366,6 @@
 func (s *Service) handleBlockAttestations(ctx context.Context, blk interfaces.ReadOnlyBeaconBlock, st state.BeaconState) error {
 	// Feed in block's attestations to fork choice store.
 	for _, a := range blk.Body().Attestations() {
-<<<<<<< HEAD
 		var committees [][]primitives.ValidatorIndex
 		if a.Version() < version.Electra {
 			committee, err := helpers.BeaconCommitteeFromState(ctx, st, a.GetData().Slot, a.GetData().CommitteeIndex)
@@ -386,13 +385,6 @@
 			}
 		}
 		indices, err := attestation.AttestingIndices(a, committees)
-=======
-		committee, err := helpers.BeaconCommitteeFromState(ctx, st, a.GetData().Slot, a.GetData().CommitteeIndex)
-		if err != nil {
-			return err
-		}
-		indices, err := attestation.AttestingIndices(a, committee)
->>>>>>> 77f9a86a
 		if err != nil {
 			return err
 		}
