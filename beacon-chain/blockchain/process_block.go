package blockchain

import (
	"context"
	"fmt"
	"time"

	"github.com/pkg/errors"
	"github.com/prysmaticlabs/prysm/beacon-chain/core/feed"
	statefeed "github.com/prysmaticlabs/prysm/beacon-chain/core/feed/state"
	"github.com/prysmaticlabs/prysm/beacon-chain/core/helpers"
	coreTime "github.com/prysmaticlabs/prysm/beacon-chain/core/time"
	"github.com/prysmaticlabs/prysm/beacon-chain/core/transition"
	"github.com/prysmaticlabs/prysm/beacon-chain/state"
	"github.com/prysmaticlabs/prysm/config/features"
	"github.com/prysmaticlabs/prysm/config/params"
	"github.com/prysmaticlabs/prysm/crypto/bls"
	"github.com/prysmaticlabs/prysm/encoding/bytesutil"
	"github.com/prysmaticlabs/prysm/monitoring/tracing"
	ethpbv1 "github.com/prysmaticlabs/prysm/proto/eth/v1"
	ethpb "github.com/prysmaticlabs/prysm/proto/prysm/v1alpha1"
	"github.com/prysmaticlabs/prysm/proto/prysm/v1alpha1/attestation"
	"github.com/prysmaticlabs/prysm/proto/prysm/v1alpha1/block"
	"github.com/prysmaticlabs/prysm/runtime/version"
	"github.com/prysmaticlabs/prysm/time/slots"
	"go.opencensus.io/trace"
)

// A custom slot deadline for processing state slots in our cache.
const slotDeadline = 5 * time.Second

// A custom deadline for deposit trie insertion.
const depositDeadline = 20 * time.Second

// This defines size of the upper bound for initial sync block cache.
var initialSyncBlockCacheSize = uint64(2 * params.BeaconConfig().SlotsPerEpoch)

// onBlock is called when a gossip block is received. It runs regular state transition on the block.
// The block's signing root should be computed before calling this method to avoid redundant
// computation in this method and methods it calls into.
//
// Spec pseudocode definition:
//   def on_block(store: Store, signed_block: SignedBeaconBlock) -> None:
//    block = signed_block.message
//    # Parent block must be known
//    assert block.parent_root in store.block_states
//    # Make a copy of the state to avoid mutability issues
//    pre_state = copy(store.block_states[block.parent_root])
//    # Blocks cannot be in the future. If they are, their consideration must be delayed until the are in the past.
//    assert get_current_slot(store) >= block.slot
//
//    # Check that block is later than the finalized epoch slot (optimization to reduce calls to get_ancestor)
//    finalized_slot = compute_start_slot_at_epoch(store.finalized_checkpoint.epoch)
//    assert block.slot > finalized_slot
//    # Check block is a descendant of the finalized block at the checkpoint finalized slot
//    assert get_ancestor(store, block.parent_root, finalized_slot) == store.finalized_checkpoint.root
//
//    # Check the block is valid and compute the post-state
//    state = pre_state.copy()
//    state_transition(state, signed_block, True)
//    # Add new block to the store
//    store.blocks[hash_tree_root(block)] = block
//    # Add new state for this block to the store
//    store.block_states[hash_tree_root(block)] = state
//
//    # Update justified checkpoint
//    if state.current_justified_checkpoint.epoch > store.justified_checkpoint.epoch:
//        if state.current_justified_checkpoint.epoch > store.best_justified_checkpoint.epoch:
//            store.best_justified_checkpoint = state.current_justified_checkpoint
//        if should_update_justified_checkpoint(store, state.current_justified_checkpoint):
//            store.justified_checkpoint = state.current_justified_checkpoint
//
//    # Update finalized checkpoint
//    if state.finalized_checkpoint.epoch > store.finalized_checkpoint.epoch:
//        store.finalized_checkpoint = state.finalized_checkpoint
//
//        # Potentially update justified if different from store
//        if store.justified_checkpoint != state.current_justified_checkpoint:
//            # Update justified if new justified is later than store justified
//            if state.current_justified_checkpoint.epoch > store.justified_checkpoint.epoch:
//                store.justified_checkpoint = state.current_justified_checkpoint
//                return
//
//            # Update justified if store justified is not in chain with finalized checkpoint
//            finalized_slot = compute_start_slot_at_epoch(store.finalized_checkpoint.epoch)
//            ancestor_at_finalized_slot = get_ancestor(store, store.justified_checkpoint.root, finalized_slot)
//            if ancestor_at_finalized_slot != store.finalized_checkpoint.root:
//                store.justified_checkpoint = state.current_justified_checkpoint
func (s *Service) onBlock(ctx context.Context, signed block.SignedBeaconBlock, blockRoot [32]byte) error {
	ctx, span := trace.StartSpan(ctx, "blockChain.onBlock")
	defer span.End()
	if err := helpers.BeaconBlockIsNil(signed); err != nil {
		return err
	}
	b := signed.Block()

	preState, err := s.getBlockPreState(ctx, b)
	if err != nil {
		return err
	}

	preStateVersion, preStateHeader, err := getStateVersionAndPayload(preState)
	if err != nil {
		return err
	}
	postState, err := transition.ExecuteStateTransition(ctx, preState, signed)
	if err != nil {
		return err
	}
	if err := s.savePostStateInfo(ctx, blockRoot, signed, postState, false /* reg sync */); err != nil {
		return err
	}
	postStateVersion, postStateHeader, err := getStateVersionAndPayload(postState)
	if err != nil {
		return err
	}
	if err := s.notifyNewPayload(ctx, preStateVersion, postStateVersion, preStateHeader, postStateHeader, signed, blockRoot); err != nil {
		return errors.Wrap(err, "could not verify new payload")
	}

	// We add a proposer score boost to fork choice for the block root if applicable, right after
	// running a successful state transition for the block.
	if err := s.cfg.ForkChoiceStore.BoostProposerRoot(
		ctx, signed.Block().Slot(), blockRoot, s.genesisTime,
	); err != nil {
		return err
	}

	// If slasher is configured, forward the attestations in the block via
	// an event feed for processing.
	if features.Get().EnableSlasher {
		// Feed the indexed attestation to slasher if enabled. This action
		// is done in the background to avoid adding more load to this critical code path.
		go func() {
			// Using a different context to prevent timeouts as this operation can be expensive
			// and we want to avoid affecting the critical code path.
			ctx := context.TODO()
			for _, att := range signed.Block().Body().Attestations() {
				committee, err := helpers.BeaconCommitteeFromState(ctx, preState, att.Data.Slot, att.Data.CommitteeIndex)
				if err != nil {
					log.WithError(err).Error("Could not get attestation committee")
					tracing.AnnotateError(span, err)
					return
				}
				indexedAtt, err := attestation.ConvertToIndexed(ctx, att, committee)
				if err != nil {
					log.WithError(err).Error("Could not convert to indexed attestation")
					tracing.AnnotateError(span, err)
					return
				}
				s.cfg.SlasherAttestationsFeed.Send(indexedAtt)
			}
		}()
	}

	// Update justified check point.
	justified := s.store.JustifiedCheckpt()
	if justified == nil {
		return errNilJustifiedInStore
	}
	currJustifiedEpoch := justified.Epoch
	if postState.CurrentJustifiedCheckpoint().Epoch > currJustifiedEpoch {
		if err := s.updateJustified(ctx, postState); err != nil {
			return err
		}
	}

	finalized := s.store.FinalizedCheckpt()
	if finalized == nil {
		return errNilFinalizedInStore
	}
	newFinalized := postState.FinalizedCheckpointEpoch() > finalized.Epoch
	if newFinalized {
		s.store.SetPrevFinalizedCheckpt(finalized)
		s.store.SetFinalizedCheckpt(postState.FinalizedCheckpoint())
		s.store.SetPrevJustifiedCheckpt(justified)
		s.store.SetJustifiedCheckpt(postState.CurrentJustifiedCheckpoint())
	}

	balances, err := s.justifiedBalances.get(ctx, bytesutil.ToBytes32(justified.Root))
	if err != nil {
		msg := fmt.Sprintf("could not read balances for state w/ justified checkpoint %#x", justified.Root)
		return errors.Wrap(err, msg)
	}
	if err := s.updateHead(ctx, balances); err != nil {
		log.WithError(err).Warn("Could not update head")
	}
	if _, err := s.notifyForkchoiceUpdate(ctx, s.headBlock().Block(), s.headRoot(), bytesutil.ToBytes32(finalized.Root)); err != nil {
		return err
	}

	if err := s.pruneCanonicalAttsFromPool(ctx, blockRoot, signed); err != nil {
		return err
	}

	// Send notification of the processed block to the state feed.
	s.cfg.StateNotifier.StateFeed().Send(&feed.Event{
		Type: statefeed.BlockProcessed,
		Data: &statefeed.BlockProcessedData{
			Slot:        signed.Block().Slot(),
			BlockRoot:   blockRoot,
			SignedBlock: signed,
			Verified:    true,
		},
	})

	// Updating next slot state cache can happen in the background. It shouldn't block rest of the process.
	go func() {
		// Use a custom deadline here, since this method runs asynchronously.
		// We ignore the parent method's context and instead create a new one
		// with a custom deadline, therefore using the background context instead.
		slotCtx, cancel := context.WithTimeout(context.Background(), slotDeadline)
		defer cancel()
		if err := transition.UpdateNextSlotCache(slotCtx, blockRoot[:], postState); err != nil {
			log.WithError(err).Debug("could not update next slot state cache")
		}
	}()

	// Save justified check point to db.
	if postState.CurrentJustifiedCheckpoint().Epoch > currJustifiedEpoch {
		if err := s.cfg.BeaconDB.SaveJustifiedCheckpoint(ctx, postState.CurrentJustifiedCheckpoint()); err != nil {
			return err
		}
	}

	// Update finalized check point.
	if newFinalized {
		if err := s.updateFinalized(ctx, postState.FinalizedCheckpoint()); err != nil {
			return err
		}
		fRoot := bytesutil.ToBytes32(postState.FinalizedCheckpoint().Root)
		if err := s.cfg.ForkChoiceStore.Prune(ctx, fRoot); err != nil {
			return errors.Wrap(err, "could not prune proto array fork choice nodes")
		}
		go func() {
			// Send an event regarding the new finalized checkpoint over a common event feed.
			s.cfg.StateNotifier.StateFeed().Send(&feed.Event{
				Type: statefeed.FinalizedCheckpoint,
				Data: &ethpbv1.EventFinalizedCheckpoint{
					Epoch: postState.FinalizedCheckpoint().Epoch,
					Block: postState.FinalizedCheckpoint().Root,
					State: signed.Block().StateRoot(),
				},
			})

			// Use a custom deadline here, since this method runs asynchronously.
			// We ignore the parent method's context and instead create a new one
			// with a custom deadline, therefore using the background context instead.
			depCtx, cancel := context.WithTimeout(context.Background(), depositDeadline)
			defer cancel()
			if err := s.insertFinalizedDeposits(depCtx, fRoot); err != nil {
				log.WithError(err).Error("Could not insert finalized deposits.")
			}
		}()

	}

	defer reportAttestationInclusion(b)

	return s.handleEpochBoundary(ctx, postState)
}

func getStateVersionAndPayload(st state.BeaconState) (int, *ethpb.ExecutionPayloadHeader, error) {
	if st == nil {
		return 0, nil, errors.New("nil state")
	}
	var preStateHeader *ethpb.ExecutionPayloadHeader
	var err error
	preStateVersion := st.Version()
	switch preStateVersion {
	case version.Phase0, version.Altair:
	default:
		preStateHeader, err = st.LatestExecutionPayloadHeader()
		if err != nil {
			return 0, nil, err
		}
	}
	return preStateVersion, preStateHeader, nil
}

func (s *Service) onBlockBatch(ctx context.Context, blks []block.SignedBeaconBlock,
	blockRoots [][32]byte) ([]*ethpb.Checkpoint, []*ethpb.Checkpoint, error) {
	ctx, span := trace.StartSpan(ctx, "blockChain.onBlockBatch")
	defer span.End()

	if len(blks) == 0 || len(blockRoots) == 0 {
		return nil, nil, errors.New("no blocks provided")
	}

	if len(blks) != len(blockRoots) {
		return nil, nil, errWrongBlockCount
	}

	if err := helpers.BeaconBlockIsNil(blks[0]); err != nil {
		return nil, nil, err
	}
	b := blks[0].Block()

	// Retrieve incoming block's pre state.
	if err := s.verifyBlkPreState(ctx, b); err != nil {
		return nil, nil, err
	}
	preState, err := s.cfg.StateGen.StateByRootInitialSync(ctx, bytesutil.ToBytes32(b.ParentRoot()))
	if err != nil {
		return nil, nil, err
	}
	if preState == nil || preState.IsNil() {
		return nil, nil, fmt.Errorf("nil pre state for slot %d", b.Slot())
	}

	jCheckpoints := make([]*ethpb.Checkpoint, len(blks))
	fCheckpoints := make([]*ethpb.Checkpoint, len(blks))
	sigSet := &bls.SignatureBatch{
		Signatures: [][]byte{},
		PublicKeys: []bls.PublicKey{},
		Messages:   [][32]byte{},
	}
	type versionAndHeader struct {
		version int
		header  *ethpb.ExecutionPayloadHeader
	}
	preVersionAndHeaders := make([]*versionAndHeader, len(blks))
	postVersionAndHeaders := make([]*versionAndHeader, len(blks))
	var set *bls.SignatureBatch
	boundaries := make(map[[32]byte]state.BeaconState)
	for i, b := range blks {
		v, h, err := getStateVersionAndPayload(preState)
		if err != nil {
			return nil, nil, err
		}
		preVersionAndHeaders[i] = &versionAndHeader{
			version: v,
			header:  h,
		}

		set, preState, err = transition.ExecuteStateTransitionNoVerifyAnySig(ctx, preState, b)
		if err != nil {
			return nil, nil, err
		}
		// Save potential boundary states.
		if slots.IsEpochStart(preState.Slot()) {
			boundaries[blockRoots[i]] = preState.Copy()
		}
		jCheckpoints[i] = preState.CurrentJustifiedCheckpoint()
		fCheckpoints[i] = preState.FinalizedCheckpoint()
<<<<<<< HEAD

		preStateVersion, preStateHeader, err := getStateVersionAndPayload(preState)
		if err != nil {
			return nil, nil, err
		}
=======

		v, h, err = getStateVersionAndPayload(preState)
		if err != nil {
			return nil, nil, err
		}
		postVersionAndHeaders[i] = &versionAndHeader{
			version: v,
			header:  h,
		}
		sigSet.Join(set)
	}
	verify, err := sigSet.Verify()
	if err != nil {
		return nil, nil, err
	}
	if !verify {
		return nil, nil, errors.New("batch block signature verification failed")
	}

	// blocks have been verified, add them to forkchoice and call the engine
	for i, b := range blks {
>>>>>>> 43e6496a
		s.saveInitSyncBlock(blockRoots[i], b)
		if err := s.insertBlockToForkChoiceStore(ctx, b.Block(), blockRoots[i], fCheckpoints[i], jCheckpoints[i]); err != nil {
			return nil, nil, err
		}
		if err := s.notifyNewPayload(ctx,
			preVersionAndHeaders[i].version,
			postVersionAndHeaders[i].version,
			preVersionAndHeaders[i].header,
			postVersionAndHeaders[i].header, b, blockRoots[i]); err != nil {
			return nil, nil, err
		}

		sigSet.Join(set)
	}
	verify, err := sigSet.Verify()
	if err != nil {
		return nil, nil, err
	}
	if !verify {
		return nil, nil, errors.New("batch block signature verification failed")
	}

	// blocks have been verified, add them to forkchoice and call the engine
	for i, b := range blks {
		if _, err := s.notifyForkchoiceUpdate(ctx, b.Block(), blockRoots[i], bytesutil.ToBytes32(fCheckpoints[i].Root)); err != nil {
			return nil, nil, err
		}
	}
	for r, st := range boundaries {
		if err := s.cfg.StateGen.SaveState(ctx, r, st); err != nil {
			return nil, nil, err
		}
	}
	// Also saves the last post state which to be used as pre state for the next batch.
	lastB := blks[len(blks)-1]
	lastBR := blockRoots[len(blockRoots)-1]
	if err := s.cfg.StateGen.SaveState(ctx, lastBR, preState); err != nil {
		return nil, nil, err
	}
	if err := s.saveHeadNoDB(ctx, lastB, lastBR, preState); err != nil {
		return nil, nil, err
	}
	return fCheckpoints, jCheckpoints, nil
}

// handles a block after the block's batch has been verified, where we can save blocks
// their state summaries and split them off to relative hot/cold storage.
func (s *Service) handleBlockAfterBatchVerify(ctx context.Context, signed block.SignedBeaconBlock,
	blockRoot [32]byte, fCheckpoint, jCheckpoint *ethpb.Checkpoint) error {

	if err := s.cfg.BeaconDB.SaveStateSummary(ctx, &ethpb.StateSummary{
		Slot: signed.Block().Slot(),
		Root: blockRoot[:],
	}); err != nil {
		return err
	}

	// Rate limit how many blocks (2 epochs worth of blocks) a node keeps in the memory.
	if uint64(len(s.getInitSyncBlocks())) > initialSyncBlockCacheSize {
		if err := s.cfg.BeaconDB.SaveBlocks(ctx, s.getInitSyncBlocks()); err != nil {
			return err
		}
		s.clearInitSyncBlocks()
	}

	justified := s.store.JustifiedCheckpt()
	if justified == nil {
		return errNilJustifiedInStore
	}
	if jCheckpoint.Epoch > justified.Epoch {
		if err := s.updateJustifiedInitSync(ctx, jCheckpoint); err != nil {
			return err
		}
	}

	finalized := s.store.FinalizedCheckpt()
	if finalized == nil {
		return errNilFinalizedInStore
	}
	// Update finalized check point. Prune the block cache and helper caches on every new finalized epoch.
	if fCheckpoint.Epoch > finalized.Epoch {
		if err := s.updateFinalized(ctx, fCheckpoint); err != nil {
			return err
		}
		s.store.SetPrevFinalizedCheckpt(finalized)
		s.store.SetFinalizedCheckpt(fCheckpoint)
	}
	return nil
}

// Epoch boundary bookkeeping such as logging epoch summaries.
func (s *Service) handleEpochBoundary(ctx context.Context, postState state.BeaconState) error {
	ctx, span := trace.StartSpan(ctx, "blockChain.handleEpochBoundary")
	defer span.End()

	if postState.Slot()+1 == s.nextEpochBoundarySlot {
		// Update caches for the next epoch at epoch boundary slot - 1.
		if err := helpers.UpdateCommitteeCache(postState, coreTime.NextEpoch(postState)); err != nil {
			return err
		}
		copied := postState.Copy()
		copied, err := transition.ProcessSlots(ctx, copied, copied.Slot()+1)
		if err != nil {
			return err
		}
		if err := helpers.UpdateProposerIndicesInCache(ctx, copied); err != nil {
			return err
		}
	} else if postState.Slot() >= s.nextEpochBoundarySlot {
		if err := reportEpochMetrics(ctx, postState, s.head.state); err != nil {
			return err
		}
		var err error
		s.nextEpochBoundarySlot, err = slots.EpochStart(coreTime.NextEpoch(postState))
		if err != nil {
			return err
		}

		// Update caches at epoch boundary slot.
		// The following updates have short cut to return nil cheaply if fulfilled during boundary slot - 1.
		if err := helpers.UpdateCommitteeCache(postState, coreTime.CurrentEpoch(postState)); err != nil {
			return err
		}
		if err := helpers.UpdateProposerIndicesInCache(ctx, postState); err != nil {
			return err
		}
	}

	return nil
}

// This feeds in the block and block's attestations to fork choice store. It's allows fork choice store
// to gain information on the most current chain.
func (s *Service) insertBlockAndAttestationsToForkChoiceStore(ctx context.Context, blk block.BeaconBlock, root [32]byte,
	st state.BeaconState) error {
	ctx, span := trace.StartSpan(ctx, "blockChain.insertBlockAndAttestationsToForkChoiceStore")
	defer span.End()

	fCheckpoint := st.FinalizedCheckpoint()
	jCheckpoint := st.CurrentJustifiedCheckpoint()
	if err := s.insertBlockToForkChoiceStore(ctx, blk, root, fCheckpoint, jCheckpoint); err != nil {
		return err
	}
	// Feed in block's attestations to fork choice store.
	for _, a := range blk.Body().Attestations() {
		committee, err := helpers.BeaconCommitteeFromState(ctx, st, a.Data.Slot, a.Data.CommitteeIndex)
		if err != nil {
			return err
		}
		indices, err := attestation.AttestingIndices(a.AggregationBits, committee)
		if err != nil {
			return err
		}
		s.cfg.ForkChoiceStore.ProcessAttestation(ctx, indices, bytesutil.ToBytes32(a.Data.BeaconBlockRoot), a.Data.Target.Epoch)
	}
	return nil
}

func (s *Service) insertBlockToForkChoiceStore(ctx context.Context, blk block.BeaconBlock,
	root [32]byte, fCheckpoint, jCheckpoint *ethpb.Checkpoint) error {
	if err := s.fillInForkChoiceMissingBlocks(ctx, blk, fCheckpoint, jCheckpoint); err != nil {
		return err
	}
	// Feed in block to fork choice store.

	payloadHash, err := getBlockPayloadHash(blk)
	if err != nil {
		return err
	}
	return s.cfg.ForkChoiceStore.InsertOptimisticBlock(ctx,
		blk.Slot(), root, bytesutil.ToBytes32(blk.ParentRoot()), payloadHash,
		jCheckpoint.Epoch,
		fCheckpoint.Epoch)
}

func getBlockPayloadHash(blk block.BeaconBlock) ([32]byte, error) {
	payloadHash := [32]byte{}
	if isPreBellatrix(blk.Version()) {
		return payloadHash, nil
	}
	payload, err := blk.Body().ExecutionPayload()
	if err != nil {
		return payloadHash, err
	}
	return bytesutil.ToBytes32(payload.BlockHash), nil
}

// This saves post state info to DB or cache. This also saves post state info to fork choice store.
// Post state info consists of processed block and state. Do not call this method unless the block and state are verified.
func (s *Service) savePostStateInfo(ctx context.Context, r [32]byte, b block.SignedBeaconBlock, st state.BeaconState, initSync bool) error {
	ctx, span := trace.StartSpan(ctx, "blockChain.savePostStateInfo")
	defer span.End()
	if initSync {
		s.saveInitSyncBlock(r, b)
	} else if err := s.cfg.BeaconDB.SaveBlock(ctx, b); err != nil {
		return errors.Wrapf(err, "could not save block from slot %d", b.Block().Slot())
	}
	if err := s.cfg.StateGen.SaveState(ctx, r, st); err != nil {
		return errors.Wrap(err, "could not save state")
	}
	if err := s.insertBlockAndAttestationsToForkChoiceStore(ctx, b.Block(), r, st); err != nil {
		return errors.Wrapf(err, "could not insert block %d to fork choice store", b.Block().Slot())
	}
	return nil
}

// This removes the attestations from the mem pool. It will only remove the attestations if input root `r` is canonical,
// meaning the block `b` is part of the canonical chain.
func (s *Service) pruneCanonicalAttsFromPool(ctx context.Context, r [32]byte, b block.SignedBeaconBlock) error {
	if !features.Get().CorrectlyPruneCanonicalAtts {
		return nil
	}

	canonical, err := s.IsCanonical(ctx, r)
	if err != nil {
		return err
	}
	if !canonical {
		return nil
	}

	atts := b.Block().Body().Attestations()
	for _, att := range atts {
		if helpers.IsAggregated(att) {
			if err := s.cfg.AttPool.DeleteAggregatedAttestation(att); err != nil {
				return err
			}
		} else {
			if err := s.cfg.AttPool.DeleteUnaggregatedAttestation(att); err != nil {
				return err
			}
		}
	}
	return nil
}<|MERGE_RESOLUTION|>--- conflicted
+++ resolved
@@ -343,13 +343,6 @@
 		}
 		jCheckpoints[i] = preState.CurrentJustifiedCheckpoint()
 		fCheckpoints[i] = preState.FinalizedCheckpoint()
-<<<<<<< HEAD
-
-		preStateVersion, preStateHeader, err := getStateVersionAndPayload(preState)
-		if err != nil {
-			return nil, nil, err
-		}
-=======
 
 		v, h, err = getStateVersionAndPayload(preState)
 		if err != nil {
@@ -371,7 +364,6 @@
 
 	// blocks have been verified, add them to forkchoice and call the engine
 	for i, b := range blks {
->>>>>>> 43e6496a
 		s.saveInitSyncBlock(blockRoots[i], b)
 		if err := s.insertBlockToForkChoiceStore(ctx, b.Block(), blockRoots[i], fCheckpoints[i], jCheckpoints[i]); err != nil {
 			return nil, nil, err
@@ -384,22 +376,11 @@
 			return nil, nil, err
 		}
 
-		sigSet.Join(set)
-	}
-	verify, err := sigSet.Verify()
-	if err != nil {
-		return nil, nil, err
-	}
-	if !verify {
-		return nil, nil, errors.New("batch block signature verification failed")
-	}
-
-	// blocks have been verified, add them to forkchoice and call the engine
-	for i, b := range blks {
 		if _, err := s.notifyForkchoiceUpdate(ctx, b.Block(), blockRoots[i], bytesutil.ToBytes32(fCheckpoints[i].Root)); err != nil {
 			return nil, nil, err
 		}
 	}
+
 	for r, st := range boundaries {
 		if err := s.cfg.StateGen.SaveState(ctx, r, st); err != nil {
 			return nil, nil, err
