load("@prysm//tools/go:def.bzl", "go_library", "go_test")

go_library(
    name = "go_default_library",
    srcs = [
        "batch_verifier.go",
        "context.go",
        "deadlines.go",
        "decode_pubsub.go",
        "doc.go",
        "error.go",
        "fork_watcher.go",
        "fuzz_exports.go",  # keep
        "log.go",
        "metrics.go",
        "options.go",
        "pending_attestations_queue.go",
        "pending_blocks_queue.go",
        "rate_limiter.go",
        "rpc.go",
        "rpc_beacon_blocks_and_sidecars_by_root.go",
        "rpc_beacon_blocks_by_range.go",
        "rpc_beacon_blocks_by_root.go",
        "rpc_blobs_sidecars_by_range.go",
        "rpc_chunked_response.go",
        "rpc_goodbye.go",
        "rpc_metadata.go",
        "rpc_ping.go",
        "rpc_send_request.go",
        "rpc_status.go",
        "service.go",
        "subscriber.go",
        "subscriber_beacon_aggregate_proof.go",
        "subscriber_beacon_attestation.go",
        "subscriber_beacon_blocks.go",
<<<<<<< HEAD
        "subscriber_block_and_blobs_sidecar.go",
=======
        "subscriber_bls_to_execution_change.go",
>>>>>>> 1a51fdbd
        "subscriber_handlers.go",
        "subscriber_sync_committee_message.go",
        "subscriber_sync_contribution_proof.go",
        "subscription_topic_handler.go",
        "utils.go",
        "validate_aggregate_proof.go",
        "validate_attester_slashing.go",
        "validate_beacon_attestation.go",
        "validate_beacon_blocks.go",
<<<<<<< HEAD
        "validate_beacon_blocks_and_blobs.go",
=======
        "validate_bls_to_execution_change.go",
>>>>>>> 1a51fdbd
        "validate_proposer_slashing.go",
        "validate_sync_committee_message.go",
        "validate_sync_contribution_proof.go",
        "validate_voluntary_exit.go",
    ],
    importpath = "github.com/prysmaticlabs/prysm/v3/beacon-chain/sync",
    visibility = [
        "//beacon-chain:__subpackages__",
        "//cmd:__subpackages__",
        "//testing:__subpackages__",
    ],
    deps = [
        "//async:go_default_library",
        "//async/abool:go_default_library",
        "//async/event:go_default_library",
        "//beacon-chain/blockchain:go_default_library",
        "//beacon-chain/cache:go_default_library",
        "//beacon-chain/core/altair:go_default_library",
        "//beacon-chain/core/blocks:go_default_library",
        "//beacon-chain/core/feed:go_default_library",
        "//beacon-chain/core/feed/block:go_default_library",
        "//beacon-chain/core/feed/operation:go_default_library",
        "//beacon-chain/core/feed/state:go_default_library",
        "//beacon-chain/core/helpers:go_default_library",
        "//beacon-chain/core/signing:go_default_library",
        "//beacon-chain/core/transition:go_default_library",
        "//beacon-chain/core/transition/interop:go_default_library",
        "//beacon-chain/db:go_default_library",
        "//beacon-chain/db/filters:go_default_library",
        "//beacon-chain/execution:go_default_library",
        "//beacon-chain/operations/attestations:go_default_library",
        "//beacon-chain/operations/blstoexec:go_default_library",
        "//beacon-chain/operations/slashings:go_default_library",
        "//beacon-chain/operations/synccommittee:go_default_library",
        "//beacon-chain/operations/voluntaryexits:go_default_library",
        "//beacon-chain/p2p:go_default_library",
        "//beacon-chain/p2p/encoder:go_default_library",
        "//beacon-chain/p2p/peers:go_default_library",
        "//beacon-chain/p2p/types:go_default_library",
        "//beacon-chain/state:go_default_library",
        "//beacon-chain/state/stategen:go_default_library",
        "//cache/lru:go_default_library",
        "//cmd/beacon-chain/flags:go_default_library",
        "//config/features:go_default_library",
        "//config/params:go_default_library",
        "//consensus-types/blobs:go_default_library",
        "//consensus-types/blocks:go_default_library",
        "//consensus-types/interfaces:go_default_library",
        "//consensus-types/primitives:go_default_library",
        "//consensus-types/wrapper:go_default_library",
        "//container/leaky-bucket:go_default_library",
        "//container/slice:go_default_library",
        "//crypto/bls:go_default_library",
        "//crypto/rand:go_default_library",
        "//encoding/bytesutil:go_default_library",
        "//encoding/ssz/equality:go_default_library",
        "//monitoring/tracing:go_default_library",
        "//network/forks:go_default_library",
        "//proto/engine/v1:go_default_library",
        "//proto/prysm/v1alpha1:go_default_library",
        "//proto/prysm/v1alpha1/attestation:go_default_library",
        "//proto/prysm/v1alpha1/metadata:go_default_library",
        "//runtime:go_default_library",
        "//runtime/messagehandler:go_default_library",
        "//runtime/version:go_default_library",
        "//time:go_default_library",
        "//time/slots:go_default_library",
        "@com_github_ethereum_go_ethereum//common/hexutil:go_default_library",
        "@com_github_ethereum_go_ethereum//params:go_default_library",
        "@com_github_hashicorp_golang_lru//:go_default_library",
        "@com_github_libp2p_go_libp2p//core:go_default_library",
        "@com_github_libp2p_go_libp2p//core/host:go_default_library",
        "@com_github_libp2p_go_libp2p//core/network:go_default_library",
        "@com_github_libp2p_go_libp2p//core/peer:go_default_library",
        "@com_github_libp2p_go_libp2p//core/protocol:go_default_library",
        "@com_github_libp2p_go_libp2p_pubsub//:go_default_library",
        "@com_github_patrickmn_go_cache//:go_default_library",
        "@com_github_pkg_errors//:go_default_library",
        "@com_github_prometheus_client_golang//prometheus:go_default_library",
        "@com_github_prometheus_client_golang//prometheus/promauto:go_default_library",
        "@com_github_protolambda_go_kzg//bls:go_default_library",
        "@com_github_protolambda_go_kzg//eth:go_default_library",
        "@com_github_prysmaticlabs_fastssz//:go_default_library",
        "@com_github_prysmaticlabs_go_bitfield//:go_default_library",
        "@com_github_sirupsen_logrus//:go_default_library",
        "@com_github_trailofbits_go_mutexasserts//:go_default_library",
        "@io_opencensus_go//trace:go_default_library",
        "@org_golang_google_protobuf//proto:go_default_library",
    ],
)

go_test(
    name = "go_default_test",
    size = "small",
    srcs = [
        "batch_verifier_test.go",
        "context_test.go",
        "decode_pubsub_test.go",
        "error_test.go",
        "fork_watcher_test.go",
        "pending_attestations_queue_test.go",
        "pending_blocks_queue_test.go",
        "rate_limiter_test.go",
        "rpc_beacon_blocks_by_range_test.go",
        "rpc_beacon_blocks_by_root_test.go",
        "rpc_chunked_response_test.go",
        "rpc_goodbye_test.go",
        "rpc_metadata_test.go",
        "rpc_ping_test.go",
        "rpc_send_request_test.go",
        "rpc_status_test.go",
        "rpc_test.go",
        "service_test.go",
        "subscriber_beacon_aggregate_proof_test.go",
        "subscriber_beacon_blocks_test.go",
        "subscriber_test.go",
        "subscription_topic_handler_test.go",
        "sync_fuzz_test.go",
        "sync_test.go",
        "utils_test.go",
        "validate_aggregate_proof_test.go",
        "validate_attester_slashing_test.go",
        "validate_beacon_attestation_test.go",
        "validate_beacon_blocks_test.go",
        "validate_bls_to_execution_change_test.go",
        "validate_proposer_slashing_test.go",
        "validate_sync_committee_message_test.go",
        "validate_sync_contribution_proof_test.go",
        "validate_voluntary_exit_test.go",
    ],
    embed = [":go_default_library"],
    shard_count = 4,
    deps = [
        "//async/abool:go_default_library",
        "//beacon-chain/blockchain:go_default_library",
        "//beacon-chain/blockchain/testing:go_default_library",
        "//beacon-chain/cache:go_default_library",
        "//beacon-chain/core/altair:go_default_library",
        "//beacon-chain/core/feed:go_default_library",
        "//beacon-chain/core/feed/operation:go_default_library",
        "//beacon-chain/core/feed/state:go_default_library",
        "//beacon-chain/core/helpers:go_default_library",
        "//beacon-chain/core/signing:go_default_library",
        "//beacon-chain/core/time:go_default_library",
        "//beacon-chain/core/transition:go_default_library",
        "//beacon-chain/db:go_default_library",
        "//beacon-chain/db/kv:go_default_library",
        "//beacon-chain/db/testing:go_default_library",
        "//beacon-chain/execution:go_default_library",
        "//beacon-chain/execution/testing:go_default_library",
        "//beacon-chain/forkchoice/doubly-linked-tree:go_default_library",
        "//beacon-chain/operations/attestations:go_default_library",
        "//beacon-chain/operations/blstoexec:go_default_library",
        "//beacon-chain/operations/slashings:go_default_library",
        "//beacon-chain/p2p:go_default_library",
        "//beacon-chain/p2p/encoder:go_default_library",
        "//beacon-chain/p2p/peers:go_default_library",
        "//beacon-chain/p2p/testing:go_default_library",
        "//beacon-chain/p2p/types:go_default_library",
        "//beacon-chain/state:go_default_library",
        "//beacon-chain/state/state-native:go_default_library",
        "//beacon-chain/state/stategen:go_default_library",
        "//beacon-chain/sync/initial-sync/testing:go_default_library",
        "//cache/lru:go_default_library",
        "//cmd/beacon-chain/flags:go_default_library",
        "//config/features:go_default_library",
        "//config/fieldparams:go_default_library",
        "//config/params:go_default_library",
        "//consensus-types/blocks:go_default_library",
        "//consensus-types/interfaces:go_default_library",
        "//consensus-types/primitives:go_default_library",
        "//consensus-types/wrapper:go_default_library",
        "//container/leaky-bucket:go_default_library",
        "//crypto/bls:go_default_library",
        "//crypto/rand:go_default_library",
        "//encoding/bytesutil:go_default_library",
        "//encoding/ssz/equality:go_default_library",
        "//network/forks:go_default_library",
        "//proto/engine/v1:go_default_library",
        "//proto/prysm/v1alpha1:go_default_library",
        "//proto/prysm/v1alpha1/attestation:go_default_library",
        "//proto/prysm/v1alpha1/metadata:go_default_library",
        "//testing/assert:go_default_library",
        "//testing/require:go_default_library",
        "//testing/util:go_default_library",
        "//time:go_default_library",
        "//time/slots:go_default_library",
        "@com_github_d4l3k_messagediff//:go_default_library",
        "@com_github_ethereum_go_ethereum//common:go_default_library",
        "@com_github_ethereum_go_ethereum//core/types:go_default_library",
        "@com_github_ethereum_go_ethereum//p2p/enr:go_default_library",
        "@com_github_golang_snappy//:go_default_library",
        "@com_github_libp2p_go_libp2p//core:go_default_library",
        "@com_github_libp2p_go_libp2p//core/network:go_default_library",
        "@com_github_libp2p_go_libp2p//core/peer:go_default_library",
        "@com_github_libp2p_go_libp2p//core/protocol:go_default_library",
        "@com_github_libp2p_go_libp2p_pubsub//:go_default_library",
        "@com_github_libp2p_go_libp2p_pubsub//pb:go_default_library",
        "@com_github_patrickmn_go_cache//:go_default_library",
        "@com_github_pkg_errors//:go_default_library",
        "@com_github_prysmaticlabs_go_bitfield//:go_default_library",
        "@com_github_sirupsen_logrus//:go_default_library",
        "@com_github_sirupsen_logrus//hooks/test:go_default_library",
        "@org_golang_google_protobuf//proto:go_default_library",
    ],
)<|MERGE_RESOLUTION|>--- conflicted
+++ resolved
@@ -33,11 +33,8 @@
         "subscriber_beacon_aggregate_proof.go",
         "subscriber_beacon_attestation.go",
         "subscriber_beacon_blocks.go",
-<<<<<<< HEAD
         "subscriber_block_and_blobs_sidecar.go",
-=======
         "subscriber_bls_to_execution_change.go",
->>>>>>> 1a51fdbd
         "subscriber_handlers.go",
         "subscriber_sync_committee_message.go",
         "subscriber_sync_contribution_proof.go",
@@ -47,11 +44,8 @@
         "validate_attester_slashing.go",
         "validate_beacon_attestation.go",
         "validate_beacon_blocks.go",
-<<<<<<< HEAD
         "validate_beacon_blocks_and_blobs.go",
-=======
         "validate_bls_to_execution_change.go",
->>>>>>> 1a51fdbd
         "validate_proposer_slashing.go",
         "validate_sync_committee_message.go",
         "validate_sync_contribution_proof.go",
