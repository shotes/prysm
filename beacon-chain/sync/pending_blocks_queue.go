package sync

import (
	"context"
	"encoding/hex"
	"math"
	"sort"
	"sync"
	"time"

	pubsub "github.com/libp2p/go-libp2p-pubsub"
	"github.com/pkg/errors"
	"github.com/prysmaticlabs/prysm/async"
	"github.com/prysmaticlabs/prysm/beacon-chain/blockchain"
	p2ptypes "github.com/prysmaticlabs/prysm/beacon-chain/p2p/types"
	"github.com/prysmaticlabs/prysm/config/params"
<<<<<<< HEAD
	"github.com/prysmaticlabs/prysm/consensus-types/blobs"
=======
	"github.com/prysmaticlabs/prysm/consensus-types/blocks"
>>>>>>> 0ed739ac
	"github.com/prysmaticlabs/prysm/consensus-types/interfaces"
	types "github.com/prysmaticlabs/prysm/consensus-types/primitives"
	"github.com/prysmaticlabs/prysm/crypto/rand"
	"github.com/prysmaticlabs/prysm/encoding/bytesutil"
	"github.com/prysmaticlabs/prysm/encoding/ssz/equality"
	"github.com/prysmaticlabs/prysm/monitoring/tracing"
	ethpb "github.com/prysmaticlabs/prysm/proto/prysm/v1alpha1"
	"github.com/prysmaticlabs/prysm/time/slots"
	"github.com/sirupsen/logrus"
	"github.com/trailofbits/go-mutexasserts"
	"go.opencensus.io/trace"
)

var processPendingBlocksPeriod = slots.DivideSlotBy(3 /* times per slot */)

const maxPeerRequest = 50
const numOfTries = 5
const maxBlocksPerSlot = 3

// processes pending blocks queue on every processPendingBlocksPeriod
func (s *Service) processPendingBlocksQueue() {
	// Prevents multiple queue processing goroutines (invoked by RunEvery) from contending for data.
	locker := new(sync.Mutex)
	async.RunEvery(s.ctx, processPendingBlocksPeriod, func() {
		// Don't process the pending blocks if genesis time has not been set. The chain is not ready.
		if !s.isGenesisTimeSet() {
			return
		}
		locker.Lock()
		if err := s.processPendingBlocks(s.ctx); err != nil {
			log.WithError(err).Debug("Could not process pending blocks")
		}
		locker.Unlock()
	})
}

// processes the block tree inside the queue
func (s *Service) processPendingBlocks(ctx context.Context) error {
	ctx, span := trace.StartSpan(ctx, "processPendingBlocks")
	defer span.End()

	pids := s.cfg.p2p.Peers().Connected()
	if err := s.validatePendingSlots(); err != nil {
		return errors.Wrap(err, "could not validate pending slots")
	}
	ss := s.sortedPendingSlots()
	var parentRoots [][32]byte
	missingSidecarRefs := make(map[types.Slot][][32]byte)

	span.AddAttributes(
		trace.Int64Attribute("numSlots", int64(len(ss))),
		trace.Int64Attribute("numPeers", int64(len(pids))),
	)

	randGen := rand.NewGenerator()
	for _, slot := range ss {
		// process the blocks during their respective slot.
		// otherwise wait for the right slot to process the block.
		if slot > s.cfg.chain.CurrentSlot() {
			continue
		}

		ctx, span := trace.StartSpan(ctx, "processPendingBlocks.InnerLoop")
		span.AddAttributes(trace.Int64Attribute("slot", int64(slot))) // lint:ignore uintcast -- This conversion is OK for tracing.

		s.pendingQueueLock.RLock()
		bs := s.pendingBlocksInCache(slot)
		sidecars := s.pendingSidecarsInCache(slot)
		// Skip if there's no block in the queue.
		if len(bs) == 0 {
			s.pendingQueueLock.RUnlock()
			span.End()
			continue
		}
		s.pendingQueueLock.RUnlock()

		// Loop through the pending queue and mark the potential parent blocks as seen.
		for _, b := range bs {
			if b == nil || b.IsNil() || b.Block().IsNil() {
				span.End()
				continue
			}

			blkRoot, err := b.Block().HashTreeRoot()
			if err != nil {
				tracing.AnnotateError(span, err)
				span.End()
				return err
			}

<<<<<<< HEAD
			hasPeer := len(pids) != 0

			var queuedSidecar *queuedBlobsSidecar
			if blobs.BlockContainsKZGs(b.Block()) {
				queuedSidecar = findSidecarForBlock(b.Block(), blkRoot, sidecars)
				if queuedSidecar == nil {
					if hasPeer {
						log.WithFields(logrus.Fields{
							"currentSlot": b.Block().Slot(),
							"blkRoot":     hex.EncodeToString(blkRoot[:]),
						}).Debug("Requesting missing sidecar")
						missingSidecarRefs[b.Block().Slot()] = append(missingSidecarRefs[slot], blkRoot)
					}

					span.End()
					continue
				}
			}

=======
>>>>>>> 0ed739ac
			inDB := s.cfg.beaconDB.HasBlock(ctx, blkRoot)
			// No need to process the same block twice.
			if inDB {
				s.pendingQueueLock.Lock()
				if err = s.deleteBlockFromPendingQueue(slot, b, blkRoot); err != nil {
					s.pendingQueueLock.Unlock()
					return err
				}
				if queuedSidecar != nil {
					if err := s.deleteSidecarFromPendingQueue(slot, queuedSidecar); err != nil {
						s.pendingQueueLock.Unlock()
						return err
					}
				}
				s.pendingQueueLock.Unlock()
				span.End()
				continue
			}

			s.pendingQueueLock.RLock()
			inPendingQueue := s.seenPendingBlocks[bytesutil.ToBytes32(b.Block().ParentRoot())]
			s.pendingQueueLock.RUnlock()

<<<<<<< HEAD
			parentIsBad := s.hasBadBlock(bytesutil.ToBytes32(b.Block().ParentRoot()))
			blockIsBad := s.hasBadBlock(blkRoot)
			// Check if parent is a bad block.
			if parentIsBad || blockIsBad {
				// Set block as bad if its parent block is bad too.
				if parentIsBad {
					s.setBadBlock(ctx, blkRoot)
				}
				// Remove block from queue.
				s.pendingQueueLock.Lock()
				if err := s.deleteBlockFromPendingQueue(slot, b, blkRoot); err != nil {
					s.pendingQueueLock.Unlock()
					return err
				}
				if queuedSidecar != nil {
					if err := s.deleteSidecarFromPendingQueue(slot, queuedSidecar); err != nil {
						s.pendingQueueLock.Unlock()
						return err
					}
				}
				s.pendingQueueLock.Unlock()
				span.End()
=======
			keepProcessing, err := s.checkIfBlockIsBad(ctx, span, slot, b, blkRoot)
			if err != nil {
				return err
			}
			if !keepProcessing {
>>>>>>> 0ed739ac
				continue
			}

			parentInDb := s.cfg.beaconDB.HasBlock(ctx, bytesutil.ToBytes32(b.Block().ParentRoot()))

			// Only request for missing parent block if it's not in beaconDB, not in pending cache
			// and has peer in the peer list.
			if !inPendingQueue && !parentInDb && hasPeer {
				log.WithFields(logrus.Fields{
					"currentSlot": b.Block().Slot(),
					"parentRoot":  hex.EncodeToString(bytesutil.Trunc(b.Block().ParentRoot())),
				}).Debug("Requesting parent block")
				parentRoots = append(parentRoots, bytesutil.ToBytes32(b.Block().ParentRoot()))

				span.End()
				continue
			}

			if !parentInDb {
				span.End()
				continue
			}

			err = s.validateBeaconBlock(ctx, b, blkRoot)
			switch {
			case errors.Is(ErrOptimisticParent, err): // Ok to continue process block with parent that is an optimistic candidate.
			case err != nil:
				log.Debugf("Could not validate block from slot %d: %v", b.Block().Slot(), err)
				s.setBadBlock(ctx, blkRoot)
				tracing.AnnotateError(span, err)
				span.End()
				continue
			default:
			}

			var sidecar *ethpb.BlobsSidecar
			if queuedSidecar != nil {
				// Only for gossiped sidecars that skipped validation
				if queuedSidecar.sig != nil && !queuedSidecar.validated {
					res, err := s.validateBlobsSidecarSignature(ctx, b, queuedSidecar.AsSignedBlobsSidecar())
					if err != nil || res != pubsub.ValidationAccept {
						tracing.AnnotateError(span, err)
						span.End()
						continue
					}
				}

				sidecar = queuedSidecar.s
				kzgs, err := b.Block().Body().BlobKzgs()
				// an error shouldn't happen! A non-nil sidecar means we're dealing with a EIP-4844 block
				if err != nil {
					log.Errorf("Could not retrieve blob kzgs from block %d: %v", b.Block().Slot(), err)
					tracing.AnnotateError(span, err)
					span.End()
					continue
				}
				if err := blobs.VerifyBlobsSidecar(b.Block().Slot(), blkRoot, bytesutil.ToBytes48Array(kzgs), queuedSidecar.s); err != nil {
					log.Debugf("Could not verify sidecar from slot %d: %v", b.Block().Slot(), err)
				}
				if sidecar != nil {
					if err := b.SetSideCar(&ethpb.SignedBlobsSidecar{
						Message: sidecar,
					}); err != nil {
						log.Error("Could not set sidecar on block", err)
						continue
					}
				}
			}

			if err := s.cfg.chain.ReceiveBlock(ctx, b, blkRoot); err != nil {
				if blockchain.IsInvalidBlock(err) {
					r := blockchain.InvalidBlockRoot(err)
					if r != [32]byte{} {
						s.setBadBlock(ctx, r) // Setting head block as bad.
					} else {
						s.setBadBlock(ctx, blkRoot)
					}
				}
				log.Debugf("Could not process block from slot %d: %v", b.Block().Slot(), err)

				// In the next iteration of the queue, this block will be removed from
				// the pending queue as it has been marked as a 'bad' block.
				span.End()
				continue
			}

			s.setSeenBlockIndexSlot(b.Block().Slot(), b.Block().ProposerIndex())

			// Broadcasting the block again once a node is able to process it.
			pb, err := b.Proto()
			if err != nil {
				log.WithError(err).Debug("Could not get protobuf block")
			} else {
				if err := s.cfg.p2p.Broadcast(ctx, pb); err != nil {
					log.WithError(err).Debug("Could not broadcast block")
				}
			}
			if queuedSidecar != nil {
				if queuedSidecar.IsSigned() {
					if err := s.cfg.p2p.Broadcast(ctx, queuedSidecar.AsSignedBlobsSidecar()); err != nil {
						log.WithError(err).Debug("Could not broadcast sidecar")
					}
				}
			}

			s.pendingQueueLock.Lock()
			if err := s.deleteBlockFromPendingQueue(slot, b, blkRoot); err != nil {
				s.pendingQueueLock.Unlock()
				return err
			}
			if queuedSidecar != nil {
				if err := s.deleteSidecarFromPendingQueue(slot, queuedSidecar); err != nil {
					s.pendingQueueLock.Unlock()
					return err
				}
			}
			s.pendingQueueLock.Unlock()

			log.WithFields(logrus.Fields{
				"slot":      slot,
				"blockRoot": hex.EncodeToString(bytesutil.Trunc(blkRoot[:])),
			}).Debug("Processed pending block and cleared it in cache")

			span.End()
		}
	}

	// TODO(EIP-4844): Rework this to send blocks and sidecar requests in lock-step. It's a more robust way of handling partial failures
	var err error
	if err = s.sendBatchRootRequest(ctx, parentRoots, randGen); err == nil {
		err = s.sendBatchSidecarRequest(ctx, missingSidecarRefs, randGen)
	}
	return err
}

func (s *Service) checkIfBlockIsBad(
	ctx context.Context,
	span *trace.Span,
	slot types.Slot,
	b interfaces.SignedBeaconBlock,
	blkRoot [32]byte,
) (keepProcessing bool, err error) {
	parentIsBad := s.hasBadBlock(bytesutil.ToBytes32(b.Block().ParentRoot()))
	blockIsBad := s.hasBadBlock(blkRoot)
	// Check if parent is a bad block.
	if parentIsBad || blockIsBad {
		// Set block as bad if its parent block is bad too.
		if parentIsBad {
			s.setBadBlock(ctx, blkRoot)
		}
		// Remove block from queue.
		s.pendingQueueLock.Lock()
		if err = s.deleteBlockFromPendingQueue(slot, b, blkRoot); err != nil {
			s.pendingQueueLock.Unlock()
			return false, err
		}
		s.pendingQueueLock.Unlock()
		span.End()
		return false, nil
	}

	return true, nil
}

func (s *Service) sendBatchRootRequest(ctx context.Context, roots [][32]byte, randGen *rand.Rand) error {
	ctx, span := trace.StartSpan(ctx, "sendBatchRootRequest")
	defer span.End()

	if len(roots) == 0 {
		return nil
	}
	cp := s.cfg.chain.FinalizedCheckpt()
	_, bestPeers := s.cfg.p2p.Peers().BestFinalized(maxPeerRequest, cp.Epoch)
	if len(bestPeers) == 0 {
		return nil
	}
	roots = s.dedupRoots(roots)
	// Randomly choose a peer to query from our best peers. If that peer cannot return
	// all the requested blocks, we randomly select another peer.
	pid := bestPeers[randGen.Int()%len(bestPeers)]
	for i := 0; i < numOfTries; i++ {
		req := p2ptypes.BeaconBlockByRootsReq(roots)
		if len(roots) > int(params.BeaconNetworkConfig().MaxRequestBlocks) {
			req = roots[:params.BeaconNetworkConfig().MaxRequestBlocks]
		}
		if err := s.sendRecentBeaconBlocksRequest(ctx, &req, pid); err != nil {
			tracing.AnnotateError(span, err)
			log.Debugf("Could not send recent block request: %v", err)
		}
		newRoots := make([][32]byte, 0, len(roots))
		s.pendingQueueLock.RLock()
		for _, rt := range roots {
			if !s.seenPendingBlocks[rt] {
				newRoots = append(newRoots, rt)
			}
		}
		s.pendingQueueLock.RUnlock()
		if len(newRoots) == 0 {
			break
		}
		// Choosing a new peer with the leftover set of
		// roots to request.
		roots = newRoots
		pid = bestPeers[randGen.Int()%len(bestPeers)]
	}
	return nil
}

func (s *Service) sendBatchSidecarRequest(ctx context.Context, reqs map[types.Slot][][32]byte, randGen *rand.Rand) error {
	ctx, span := trace.StartSpan(ctx, "sendBatchSidecarRequests")
	defer span.End()

	if len(reqs) == 0 {
		return nil
	}
	cp := s.cfg.chain.FinalizedCheckpt()
	_, bestPeers := s.cfg.p2p.Peers().BestFinalized(maxPeerRequest, cp.Epoch)
	if len(bestPeers) == 0 {
		return nil
	}

	makeSidecarRangeRequest := func(reqs map[types.Slot][][32]byte) *ethpb.BlobsSidecarsByRangeRequest {
		start := types.Slot(math.MaxUint64)
		end := types.Slot(0)
		for slot := range reqs {
			if slot < start {
				start = slot
			}
			if slot > end {
				end = slot
			}
		}
		count := uint64(end.SubSlot(start).Add(1))
		if count > params.BeaconNetworkConfig().MaxRequestBlobsSidecars {
			count = params.BeaconNetworkConfig().MaxRequestBlobsSidecars
		}
		return &ethpb.BlobsSidecarsByRangeRequest{
			StartSlot: start,
			Count:     count,
		}
	}

	// Randomly choose a peer to query from our best peers. If that peer cannot return
	// all the requested blocks, we randomly select another peer.
	pid := bestPeers[randGen.Int()%len(bestPeers)]
	for i := 0; i < numOfTries; i++ {
		sidecarReq := makeSidecarRangeRequest(reqs)
		if err := s.sendRecentBlobSidecarsRequest(ctx, sidecarReq, pid); err != nil {
			tracing.AnnotateError(span, err)
			log.Debugf("Could not send recent block request: %v", err)
		}

		newReqs := make(map[types.Slot][][32]byte)
		s.pendingQueueLock.RLock()
		for slot, roots := range reqs {
			for _, rt := range roots {
				if !s.seenPendingSidecars[rt] {
					newReqs[slot] = append(newReqs[slot], rt)
				}
			}
		}
		s.pendingQueueLock.RUnlock()
		if len(newReqs) == 0 {
			break
		}
		// Choosing a new peer with the leftover set of
		// roots to request.
		reqs = newReqs
		pid = bestPeers[randGen.Int()%len(bestPeers)]
	}
	return nil
}

func (s *Service) sortedPendingSlots() []types.Slot {
	s.pendingQueueLock.RLock()
	defer s.pendingQueueLock.RUnlock()

	items := s.slotToPendingBlocks.Items()

	ss := make([]types.Slot, 0, len(items))
	for k := range items {
		slot := cacheKeyToSlot(k)
		ss = append(ss, slot)
	}
	sort.Slice(ss, func(i, j int) bool {
		return ss[i] < ss[j]
	})
	return ss
}

// validatePendingSlots validates the pending blocks
// by their slot. If they are before the current finalized
// checkpoint, these blocks and their sidecars are removed from the queue.
func (s *Service) validatePendingSlots() error {
	s.pendingQueueLock.Lock()
	defer s.pendingQueueLock.Unlock()
	oldBlockRoots := make(map[[32]byte]bool)

	cp := s.cfg.chain.FinalizedCheckpt()
	finalizedEpoch := cp.Epoch
	if s.slotToPendingBlocks == nil {
		return errors.New("slotToPendingBlocks cache can't be nil")
	}
	items := s.slotToPendingBlocks.Items()
	for k := range items {
		slot := cacheKeyToSlot(k)
		blks := s.pendingBlocksInCache(slot)
		for _, b := range blks {
			epoch := slots.ToEpoch(slot)
			// remove all descendant blocks of old blocks
			if oldBlockRoots[bytesutil.ToBytes32(b.Block().ParentRoot())] {
				root, err := b.Block().HashTreeRoot()
				if err != nil {
					return err
				}
				oldBlockRoots[root] = true
				if err := s.deleteBlockFromPendingQueue(slot, b, root); err != nil {
					return err
				}
				continue
			}
			// don't process old blocks
			if finalizedEpoch > 0 && epoch <= finalizedEpoch {
				blkRoot, err := b.Block().HashTreeRoot()
				if err != nil {
					return err
				}
				oldBlockRoots[blkRoot] = true
				if err := s.deleteBlockFromPendingQueue(slot, b, blkRoot); err != nil {
					return err
				}
			}
		}
	}

	items = s.slotToPendingSidecars.Items()
	for k := range items {
		slot := cacheKeyToSlot(k)
		sidecars := s.pendingSidecarsInCache(slot)
		for _, sc := range sidecars {
			epoch := slots.ToEpoch(slot)
			if finalizedEpoch > 0 && epoch <= finalizedEpoch {
				if err := s.deleteSidecarFromPendingQueue(slot, sc); err != nil {
					return err
				}
			}
		}
	}

	return nil
}

func (s *Service) clearPendingSlots() {
	s.pendingQueueLock.Lock()
	defer s.pendingQueueLock.Unlock()
	s.slotToPendingBlocks.Flush()
	s.seenPendingBlocks = make(map[[32]byte]bool)
	s.slotToPendingSidecars.Flush()
	s.seenPendingSidecars = make(map[[32]byte]bool)
}

// Delete block from the list from the pending queue using the slot as key.
// Note: this helper is not thread safe.
func (s *Service) deleteBlockFromPendingQueue(slot types.Slot, b interfaces.SignedBeaconBlock, r [32]byte) error {
	mutexasserts.AssertRWMutexLocked(&s.pendingQueueLock)

	blks := s.pendingBlocksInCache(slot)
	if len(blks) == 0 {
		return nil
	}

	// Defensive check to ignore nil blocks
	if err := blocks.BeaconBlockIsNil(b); err != nil {
		return err
	}

	newBlks := make([]interfaces.SignedBeaconBlock, 0, len(blks))
	for _, blk := range blks {
		blkPb, err := blk.Proto()
		if err != nil {
			return err
		}
		bPb, err := b.Proto()
		if err != nil {
			return err
		}
		if equality.DeepEqual(blkPb, bPb) {
			continue
		}
		newBlks = append(newBlks, blk)
	}
	if len(newBlks) == 0 {
		s.slotToPendingBlocks.Delete(slotToCacheKey(slot))
		delete(s.seenPendingBlocks, r)
		return nil
	}

	// Decrease exp time in proportion to how many blocks are still in the cache for slot key.
	d := pendingBlockExpTime / time.Duration(len(newBlks))
	if err := s.slotToPendingBlocks.Replace(slotToCacheKey(slot), newBlks, d); err != nil {
		return err
	}
	delete(s.seenPendingBlocks, r)
	return nil
}

// Insert block to the list in the pending queue using the slot as key.
// Note: this helper is not thread safe.
func (s *Service) insertBlockToPendingQueue(_ types.Slot, b interfaces.SignedBeaconBlock, r [32]byte) error {
	mutexasserts.AssertRWMutexLocked(&s.pendingQueueLock)

	if s.seenPendingBlocks[r] {
		return nil
	}

	if err := s.addPendingBlockToCache(b); err != nil {
		return err
	}

	s.seenPendingBlocks[r] = true
	return nil
}

// This returns signed beacon blocks given input key from slotToPendingBlocks.
func (s *Service) pendingBlocksInCache(slot types.Slot) []interfaces.SignedBeaconBlock {
	k := slotToCacheKey(slot)
	value, ok := s.slotToPendingBlocks.Get(k)
	if !ok {
		return []interfaces.SignedBeaconBlock{}
	}
	blks, ok := value.([]interfaces.SignedBeaconBlock)
	if !ok {
		return []interfaces.SignedBeaconBlock{}
	}
	return blks
}

// This adds input signed beacon block to slotToPendingBlocks cache.
func (s *Service) addPendingBlockToCache(b interfaces.SignedBeaconBlock) error {
	if err := blocks.BeaconBlockIsNil(b); err != nil {
		return err
	}

	blks := s.pendingBlocksInCache(b.Block().Slot())

	if len(blks) >= maxBlocksPerSlot {
		return nil
	}

	blks = append(blks, b)
	k := slotToCacheKey(b.Block().Slot())
	s.slotToPendingBlocks.Set(k, blks, pendingBlockExpTime)
	return nil
}

// Returns true if the genesis time has been set in chain service.
// Without the genesis time, the chain does not start.
func (s *Service) isGenesisTimeSet() bool {
	return s.cfg.chain.GenesisTime().Unix() != 0
}

// This converts input string to slot.
func cacheKeyToSlot(s string) types.Slot {
	b := []byte(s)
	return bytesutil.BytesToSlotBigEndian(b)
}

// This converts input slot to a key to be used for slotToPendingBlocks cache.
func slotToCacheKey(s types.Slot) string {
	b := bytesutil.SlotToBytesBigEndian(s)
	return string(b)
}

func findSidecarForBlock(b interfaces.BeaconBlock, blkRoot [32]byte, sidecars []*queuedBlobsSidecar) *queuedBlobsSidecar {
	for _, s := range sidecars {
		if b.Slot() != s.s.BeaconBlockSlot {
			continue
		}
		if blkRoot != bytesutil.ToBytes32(s.s.BeaconBlockRoot) {
			continue
		}
		return s
	}
	return nil
}<|MERGE_RESOLUTION|>--- conflicted
+++ resolved
@@ -14,11 +14,8 @@
 	"github.com/prysmaticlabs/prysm/beacon-chain/blockchain"
 	p2ptypes "github.com/prysmaticlabs/prysm/beacon-chain/p2p/types"
 	"github.com/prysmaticlabs/prysm/config/params"
-<<<<<<< HEAD
 	"github.com/prysmaticlabs/prysm/consensus-types/blobs"
-=======
 	"github.com/prysmaticlabs/prysm/consensus-types/blocks"
->>>>>>> 0ed739ac
 	"github.com/prysmaticlabs/prysm/consensus-types/interfaces"
 	types "github.com/prysmaticlabs/prysm/consensus-types/primitives"
 	"github.com/prysmaticlabs/prysm/crypto/rand"
@@ -109,7 +106,6 @@
 				return err
 			}
 
-<<<<<<< HEAD
 			hasPeer := len(pids) != 0
 
 			var queuedSidecar *queuedBlobsSidecar
@@ -129,8 +125,6 @@
 				}
 			}
 
-=======
->>>>>>> 0ed739ac
 			inDB := s.cfg.beaconDB.HasBlock(ctx, blkRoot)
 			// No need to process the same block twice.
 			if inDB {
@@ -154,36 +148,11 @@
 			inPendingQueue := s.seenPendingBlocks[bytesutil.ToBytes32(b.Block().ParentRoot())]
 			s.pendingQueueLock.RUnlock()
 
-<<<<<<< HEAD
-			parentIsBad := s.hasBadBlock(bytesutil.ToBytes32(b.Block().ParentRoot()))
-			blockIsBad := s.hasBadBlock(blkRoot)
-			// Check if parent is a bad block.
-			if parentIsBad || blockIsBad {
-				// Set block as bad if its parent block is bad too.
-				if parentIsBad {
-					s.setBadBlock(ctx, blkRoot)
-				}
-				// Remove block from queue.
-				s.pendingQueueLock.Lock()
-				if err := s.deleteBlockFromPendingQueue(slot, b, blkRoot); err != nil {
-					s.pendingQueueLock.Unlock()
-					return err
-				}
-				if queuedSidecar != nil {
-					if err := s.deleteSidecarFromPendingQueue(slot, queuedSidecar); err != nil {
-						s.pendingQueueLock.Unlock()
-						return err
-					}
-				}
-				s.pendingQueueLock.Unlock()
-				span.End()
-=======
 			keepProcessing, err := s.checkIfBlockIsBad(ctx, span, slot, b, blkRoot)
 			if err != nil {
 				return err
 			}
 			if !keepProcessing {
->>>>>>> 0ed739ac
 				continue
 			}
 
