// Package node is the main service which launches a beacon node and manages
// the lifecycle of all its associated services at runtime, such as p2p, RPC, sync,
// gracefully closing them if the process ends.
package node

import (
	"bytes"
	"context"
	"fmt"
	"os"
	"os/signal"
	"path/filepath"
	"strings"
	"sync"
	"syscall"

	"github.com/ethereum/go-ethereum/common"
	"github.com/pkg/errors"
	"github.com/prysmaticlabs/prysm/beacon-chain/blockchain"
	"github.com/prysmaticlabs/prysm/beacon-chain/cache/depositcache"
	"github.com/prysmaticlabs/prysm/beacon-chain/core/helpers"
	"github.com/prysmaticlabs/prysm/beacon-chain/db"
	"github.com/prysmaticlabs/prysm/beacon-chain/db/kv"
	"github.com/prysmaticlabs/prysm/beacon-chain/db/slasherkv"
	"github.com/prysmaticlabs/prysm/beacon-chain/forkchoice"
	"github.com/prysmaticlabs/prysm/beacon-chain/forkchoice/protoarray"
	"github.com/prysmaticlabs/prysm/beacon-chain/gateway"
	interopcoldstart "github.com/prysmaticlabs/prysm/beacon-chain/interop-cold-start"
	"github.com/prysmaticlabs/prysm/beacon-chain/node/registration"
	"github.com/prysmaticlabs/prysm/beacon-chain/operations/attestations"
	"github.com/prysmaticlabs/prysm/beacon-chain/operations/slashings"
	"github.com/prysmaticlabs/prysm/beacon-chain/operations/voluntaryexits"
	"github.com/prysmaticlabs/prysm/beacon-chain/p2p"
	"github.com/prysmaticlabs/prysm/beacon-chain/powchain"
	"github.com/prysmaticlabs/prysm/beacon-chain/rpc"
	"github.com/prysmaticlabs/prysm/beacon-chain/slasher"
	"github.com/prysmaticlabs/prysm/beacon-chain/state/stategen"
	regularsync "github.com/prysmaticlabs/prysm/beacon-chain/sync"
	initialsync "github.com/prysmaticlabs/prysm/beacon-chain/sync/initial-sync"
	"github.com/prysmaticlabs/prysm/cmd/beacon-chain/flags"
	"github.com/prysmaticlabs/prysm/shared"
	"github.com/prysmaticlabs/prysm/shared/backuputil"
	"github.com/prysmaticlabs/prysm/shared/cmd"
	"github.com/prysmaticlabs/prysm/shared/debug"
	"github.com/prysmaticlabs/prysm/shared/event"
	"github.com/prysmaticlabs/prysm/shared/featureconfig"
	"github.com/prysmaticlabs/prysm/shared/params"
	"github.com/prysmaticlabs/prysm/shared/prereq"
	"github.com/prysmaticlabs/prysm/shared/prometheus"
	"github.com/prysmaticlabs/prysm/shared/sliceutil"
	"github.com/prysmaticlabs/prysm/shared/version"
	"github.com/sirupsen/logrus"
	"github.com/urfave/cli/v2"
)

const testSkipPowFlag = "test-skip-pow"

// BeaconNode defines a struct that handles the services running a random beacon chain
// full PoS node. It handles the lifecycle of the entire system and registers
// services to a service registry.
type BeaconNode struct {
	cliCtx                  *cli.Context
	ctx                     context.Context
	cancel                  context.CancelFunc
	services                *shared.ServiceRegistry
	lock                    sync.RWMutex
	stop                    chan struct{} // Channel to wait for termination notifications.
	db                      db.Database
	slasherDB               db.SlasherDatabase
	attestationPool         attestations.Pool
	exitPool                voluntaryexits.PoolManager
	slashingsPool           slashings.PoolManager
	depositCache            *depositcache.DepositCache
	stateFeed               *event.Feed
	blockFeed               *event.Feed
	opFeed                  *event.Feed
	slasherBlockHeadersFeed *event.Feed
	slasherAttestationsFeed *event.Feed
	forkChoiceStore         forkchoice.ForkChoicer
	stateGen                *stategen.State
}

// New creates a new node instance, sets up configuration options, and registers
// every required service to the node.
func New(cliCtx *cli.Context) (*BeaconNode, error) {
	if err := configureTracing(cliCtx); err != nil {
		return nil, err
	}
	prereq.WarnIfPlatformNotSupported(cliCtx.Context)
	featureconfig.ConfigureBeaconChain(cliCtx)
	cmd.ConfigureBeaconChain(cliCtx)
	flags.ConfigureGlobalFlags(cliCtx)
	configureChainConfig(cliCtx)
	configureHistoricalSlasher(cliCtx)
	configureSlotsPerArchivedPoint(cliCtx)
	configureProofOfWork(cliCtx)
	configureNetwork(cliCtx)

	registry := shared.NewServiceRegistry()

	ctx, cancel := context.WithCancel(cliCtx.Context)
	beacon := &BeaconNode{
		cliCtx:                  cliCtx,
		ctx:                     ctx,
		cancel:                  cancel,
		services:                registry,
		stop:                    make(chan struct{}),
		stateFeed:               new(event.Feed),
		blockFeed:               new(event.Feed),
		opFeed:                  new(event.Feed),
		slasherBlockHeadersFeed: new(event.Feed),
		slasherAttestationsFeed: new(event.Feed),
		attestationPool:         attestations.NewPool(),
		exitPool:                voluntaryexits.NewPool(),
		slashingsPool:           slashings.NewPool(),
	}

	depositAddress, err := registration.DepositContractAddress()
	if err != nil {
		return nil, err
	}
	if err := beacon.startDB(cliCtx, depositAddress); err != nil {
		return nil, err
	}

	if featureconfig.Get().EnableSlasher {
		if err := beacon.startSlasherDB(cliCtx); err != nil {
			return nil, err
		}
	}

	beacon.startStateGen()

	if err := beacon.registerP2P(cliCtx); err != nil {
		return nil, err
	}

	if err := beacon.registerPOWChainService(); err != nil {
		return nil, err
	}

	if err := beacon.registerAttestationPool(); err != nil {
		return nil, err
	}

	if err := beacon.registerInteropServices(); err != nil {
		return nil, err
	}

	beacon.startForkChoice()

	if err := beacon.registerBlockchainService(); err != nil {
		return nil, err
	}

	if err := beacon.registerInitialSyncService(); err != nil {
		return nil, err
	}

	if err := beacon.registerSyncService(); err != nil {
		return nil, err
	}

	if featureconfig.Get().EnableSlasher {
		if err := beacon.registerSlasherService(); err != nil {
			return nil, err
		}
	}

	if err := beacon.registerRPCService(); err != nil {
		return nil, err
	}

	if err := beacon.registerGRPCGateway(); err != nil {
		return nil, err
	}

	if !cliCtx.Bool(cmd.DisableMonitoringFlag.Name) {
		if err := beacon.registerPrometheusService(cliCtx); err != nil {
			return nil, err
		}
	}

	return beacon, nil
}

// StateFeed implements statefeed.Notifier.
func (b *BeaconNode) StateFeed() *event.Feed {
	return b.stateFeed
}

// BlockFeed implements blockfeed.Notifier.
func (b *BeaconNode) BlockFeed() *event.Feed {
	return b.blockFeed
}

// OperationFeed implements opfeed.Notifier.
func (b *BeaconNode) OperationFeed() *event.Feed {
	return b.opFeed
}

// Start the BeaconNode and kicks off every registered service.
func (b *BeaconNode) Start() {
	b.lock.Lock()

	log.WithFields(logrus.Fields{
		"version": version.Version(),
	}).Info("Starting beacon node")

	b.services.StartAll()

	stop := b.stop
	b.lock.Unlock()

	go func() {
		sigc := make(chan os.Signal, 1)
		signal.Notify(sigc, syscall.SIGINT, syscall.SIGTERM)
		defer signal.Stop(sigc)
		<-sigc
		log.Info("Got interrupt, shutting down...")
		debug.Exit(b.cliCtx) // Ensure trace and CPU profile data are flushed.
		go b.Close()
		for i := 10; i > 0; i-- {
			<-sigc
			if i > 1 {
				log.WithField("times", i-1).Info("Already shutting down, interrupt more to panic")
			}
		}
		panic("Panic closing the beacon node")
	}()

	// Wait for stop channel to be closed.
	<-stop
}

// Close handles graceful shutdown of the system.
func (b *BeaconNode) Close() {
	b.lock.Lock()
	defer b.lock.Unlock()

	log.Info("Stopping beacon node")
	b.services.StopAll()
	if err := b.db.Close(); err != nil {
		log.Errorf("Failed to close database: %v", err)
	}
	b.cancel()
	close(b.stop)
}

func (b *BeaconNode) startForkChoice() {
	f := protoarray.New(0, 0, params.BeaconConfig().ZeroHash)
	b.forkChoiceStore = f
}

func (b *BeaconNode) startDB(cliCtx *cli.Context, depositAddress string) error {
	baseDir := cliCtx.String(cmd.DataDirFlag.Name)
	dbPath := filepath.Join(baseDir, kv.BeaconNodeDbDirName)
	clearDB := cliCtx.Bool(cmd.ClearDB.Name)
	forceClearDB := cliCtx.Bool(cmd.ForceClearDB.Name)

	log.WithField("database-path", dbPath).Info("Checking DB")

	d, err := db.NewDB(b.ctx, dbPath, &kv.Config{
		InitialMMapSize: cliCtx.Int(cmd.BoltMMapInitialSizeFlag.Name),
	})
	if err != nil {
		return err
	}
	clearDBConfirmed := false
	if clearDB && !forceClearDB {
		actionText := "This will delete your beacon chain database stored in your data directory. " +
			"Your database backups will not be removed - do you want to proceed? (Y/N)"
		deniedText := "Database will not be deleted. No changes have been made."
		clearDBConfirmed, err = cmd.ConfirmAction(actionText, deniedText)
		if err != nil {
			return err
		}
	}
	if clearDBConfirmed || forceClearDB {
		log.Warning("Removing database")
		if err := d.Close(); err != nil {
			return errors.Wrap(err, "could not close db prior to clearing")
		}
		if err := d.ClearDB(); err != nil {
			return errors.Wrap(err, "could not clear database")
		}
		d, err = db.NewDB(b.ctx, dbPath, &kv.Config{
			InitialMMapSize: cliCtx.Int(cmd.BoltMMapInitialSizeFlag.Name),
		})
		if err != nil {
			return errors.Wrap(err, "could not create new database")
		}
	}

	if err := d.RunMigrations(b.ctx); err != nil {
		return err
	}

	b.db = d

	depositCache, err := depositcache.New()
	if err != nil {
		return errors.Wrap(err, "could not create deposit cache")
	}

	b.depositCache = depositCache

	if cliCtx.IsSet(flags.GenesisStatePath.Name) {
		r, err := os.Open(cliCtx.String(flags.GenesisStatePath.Name))
		if err != nil {
			return err
		}
		defer func() {
			if err := r.Close(); err != nil {
				log.WithError(err).Error("Failed to close genesis file")
			}
		}()
		if err := b.db.LoadGenesis(b.ctx, r); err != nil {
			if err == db.ErrExistingGenesisState {
				return errors.New("Genesis state flag specified but a genesis state " +
					"exists already. Run again with --clear-db and/or ensure you are using the " +
					"appropriate testnet flag to load the given genesis state.")
			}
			return errors.Wrap(err, "could not load genesis from file")
		}
	}

<<<<<<< HEAD
	return b.db.EnsureEmbeddedGenesis(b.ctx)
}

func (b *BeaconNode) startSlasherDB(cliCtx *cli.Context) error {
	baseDir := cliCtx.String(cmd.DataDirFlag.Name)
	dbPath := filepath.Join(baseDir, kv.BeaconNodeDbDirName)
	clearDB := cliCtx.Bool(cmd.ClearDB.Name)
	forceClearDB := cliCtx.Bool(cmd.ForceClearDB.Name)

	log.WithField("database-path", dbPath).Info("Checking DB")

	d, err := db.NewSlasherDB(b.ctx, dbPath, &slasherkv.Config{
		InitialMMapSize: cliCtx.Int(cmd.BoltMMapInitialSizeFlag.Name),
	})
	if err != nil {
		return err
	}
	clearDBConfirmed := false
	if clearDB && !forceClearDB {
		actionText := "This will delete your beacon chain database stored in your data directory. " +
			"Your database backups will not be removed - do you want to proceed? (Y/N)"
		deniedText := "Database will not be deleted. No changes have been made."
		clearDBConfirmed, err = cmd.ConfirmAction(actionText, deniedText)
		if err != nil {
			return err
		}
	}
	if clearDBConfirmed || forceClearDB {
		log.Warning("Removing database")
		if err := d.Close(); err != nil {
			return errors.Wrap(err, "could not close db prior to clearing")
		}
		if err := d.ClearDB(); err != nil {
			return errors.Wrap(err, "could not clear database")
		}
		d, err = db.NewSlasherDB(b.ctx, dbPath, &slasherkv.Config{
			InitialMMapSize: cliCtx.Int(cmd.BoltMMapInitialSizeFlag.Name),
		})
		if err != nil {
			return errors.Wrap(err, "could not create new database")
		}
	}

	b.slasherDB = d
	return nil
}

func (b *BeaconNode) startStateGen() {
	b.stateGen = stategen.New(b.db)
}
=======
	if err := b.db.EnsureEmbeddedGenesis(b.ctx); err != nil {
		return err
	}
>>>>>>> afc0ace6

	knownContract, err := b.db.DepositContractAddress(b.ctx)
	if err != nil {
		return err
	}
	addr := common.HexToAddress(depositAddress)
	if len(knownContract) == 0 {
		if err := b.db.SaveDepositContractAddress(b.ctx, addr); err != nil {
			return errors.Wrap(err, "could not save deposit contract")
		}
	}
	if len(knownContract) > 0 && !bytes.Equal(addr.Bytes(), knownContract) {
		return fmt.Errorf("database contract is %#x but tried to run with %#x. This likely means "+
			"you are trying to run on a different network than what the database contains. You can run once with "+
			"'--clear-db' to wipe the old database or use an alternative data directory with '--datadir'",
			knownContract, addr.Bytes())
	}
	log.Infof("Deposit contract: %#x", addr.Bytes())

	return nil
}

func (b *BeaconNode) startStateGen() {
	b.stateGen = stategen.New(b.db)
}

func (b *BeaconNode) registerP2P(cliCtx *cli.Context) error {
	bootstrapNodeAddrs, dataDir, err := registration.P2PPreregistration(cliCtx)
	if err != nil {
		return err
	}

	svc, err := p2p.NewService(b.ctx, &p2p.Config{
		NoDiscovery:       cliCtx.Bool(cmd.NoDiscovery.Name),
		StaticPeers:       sliceutil.SplitCommaSeparated(cliCtx.StringSlice(cmd.StaticPeers.Name)),
		BootstrapNodeAddr: bootstrapNodeAddrs,
		RelayNodeAddr:     cliCtx.String(cmd.RelayNode.Name),
		DataDir:           dataDir,
		LocalIP:           cliCtx.String(cmd.P2PIP.Name),
		HostAddress:       cliCtx.String(cmd.P2PHost.Name),
		HostDNS:           cliCtx.String(cmd.P2PHostDNS.Name),
		PrivateKey:        cliCtx.String(cmd.P2PPrivKey.Name),
		MetaDataDir:       cliCtx.String(cmd.P2PMetadata.Name),
		TCPPort:           cliCtx.Uint(cmd.P2PTCPPort.Name),
		UDPPort:           cliCtx.Uint(cmd.P2PUDPPort.Name),
		MaxPeers:          cliCtx.Uint(cmd.P2PMaxPeers.Name),
		AllowListCIDR:     cliCtx.String(cmd.P2PAllowList.Name),
		DenyListCIDR:      sliceutil.SplitCommaSeparated(cliCtx.StringSlice(cmd.P2PDenyList.Name)),
		EnableUPnP:        cliCtx.Bool(cmd.EnableUPnPFlag.Name),
		DisableDiscv5:     cliCtx.Bool(flags.DisableDiscv5.Name),
		StateNotifier:     b,
		DB:                b.db,
	})
	if err != nil {
		return err
	}
	return b.services.RegisterService(svc)
}

func (b *BeaconNode) fetchP2P() p2p.P2P {
	var p *p2p.Service
	if err := b.services.FetchService(&p); err != nil {
		panic(err)
	}
	return p
}

func (b *BeaconNode) registerAttestationPool() error {
	s, err := attestations.NewService(b.ctx, &attestations.Config{
		Pool: b.attestationPool,
	})
	if err != nil {
		return errors.Wrap(err, "could not register atts pool service")
	}
	return b.services.RegisterService(s)
}

func (b *BeaconNode) registerBlockchainService() error {
	var web3Service *powchain.Service
	if err := b.services.FetchService(&web3Service); err != nil {
		return err
	}

	var opsService *attestations.Service
	if err := b.services.FetchService(&opsService); err != nil {
		return err
	}

	wsp := b.cliCtx.String(flags.WeakSubjectivityCheckpt.Name)
	wsCheckpt, err := helpers.ParseWeakSubjectivityInputString(wsp)
	if err != nil {
		return err
	}

	maxRoutines := b.cliCtx.Int(cmd.MaxGoroutines.Name)
	blockchainService, err := blockchain.NewService(b.ctx, &blockchain.Config{
		BeaconDB:                b.db,
		DepositCache:            b.depositCache,
		ChainStartFetcher:       web3Service,
		AttPool:                 b.attestationPool,
		ExitPool:                b.exitPool,
		SlashingPool:            b.slashingsPool,
		P2p:                     b.fetchP2P(),
		MaxRoutines:             maxRoutines,
		StateNotifier:           b,
		ForkChoiceStore:         b.forkChoiceStore,
		OpsService:              opsService,
		StateGen:                b.stateGen,
		SlasherAttestationsFeed: b.slasherAttestationsFeed,
		WeakSubjectivityCheckpt: wsCheckpt,
	})
	if err != nil {
		return errors.Wrap(err, "could not register blockchain service")
	}
	return b.services.RegisterService(blockchainService)
}

func (b *BeaconNode) registerPOWChainService() error {
	if b.cliCtx.Bool(testSkipPowFlag) {
		return b.services.RegisterService(&powchain.Service{})
	}

	depAddress, endpoints, err := registration.PowchainPreregistration(b.cliCtx)
	if err != nil {
		return err
	}

	cfg := &powchain.Web3ServiceConfig{
		HttpEndpoints:      endpoints,
		DepositContract:    common.HexToAddress(depAddress),
		BeaconDB:           b.db,
		DepositCache:       b.depositCache,
		StateNotifier:      b,
		StateGen:           b.stateGen,
		Eth1HeaderReqLimit: b.cliCtx.Uint64(flags.Eth1HeaderReqLimit.Name),
	}
	web3Service, err := powchain.NewService(b.ctx, cfg)
	if err != nil {
		return errors.Wrap(err, "could not register proof-of-work chain web3Service")
	}

	return b.services.RegisterService(web3Service)
}

func (b *BeaconNode) registerSyncService() error {
	var web3Service *powchain.Service
	if err := b.services.FetchService(&web3Service); err != nil {
		return err
	}

	var chainService *blockchain.Service
	if err := b.services.FetchService(&chainService); err != nil {
		return err
	}

	var initSync *initialsync.Service
	if err := b.services.FetchService(&initSync); err != nil {
		return err
	}

	rs := regularsync.NewService(b.ctx, &regularsync.Config{
		DB:                      b.db,
		P2P:                     b.fetchP2P(),
		Chain:                   chainService,
		InitialSync:             initSync,
		StateNotifier:           b,
		BlockNotifier:           b,
		AttestationNotifier:     b,
		AttPool:                 b.attestationPool,
		ExitPool:                b.exitPool,
		SlashingPool:            b.slashingsPool,
		StateGen:                b.stateGen,
		SlasherAttestationsFeed: b.slasherAttestationsFeed,
		SlasherBlockHeadersFeed: b.slasherBlockHeadersFeed,
	})

	return b.services.RegisterService(rs)
}

func (b *BeaconNode) registerInitialSyncService() error {
	var chainService *blockchain.Service
	if err := b.services.FetchService(&chainService); err != nil {
		return err
	}

	is := initialsync.NewService(b.ctx, &initialsync.Config{
		DB:            b.db,
		Chain:         chainService,
		P2P:           b.fetchP2P(),
		StateNotifier: b,
		BlockNotifier: b,
	})
	return b.services.RegisterService(is)
}

func (b *BeaconNode) registerSlasherService() error {
	var chainService *blockchain.Service
	if err := b.services.FetchService(&chainService); err != nil {
		return err
	}

	slasherSrv, err := slasher.New(b.ctx, &slasher.ServiceConfig{
		IndexedAttestationsFeed: b.slasherAttestationsFeed,
		BeaconBlockHeadersFeed:  b.slasherBlockHeadersFeed,
		Database:                b.slasherDB,
		StateNotifier:           b,
		AttestationStateFetcher: chainService,
		StateGen:                b.stateGen,
		SlashingPoolInserter:    b.slashingsPool,
		HeadStateFetcher:        chainService,
	})
	if err != nil {
		return err
	}
	return b.services.RegisterService(slasherSrv)
}

func (b *BeaconNode) registerRPCService() error {
	var chainService *blockchain.Service
	if err := b.services.FetchService(&chainService); err != nil {
		return err
	}

	var web3Service *powchain.Service
	if err := b.services.FetchService(&web3Service); err != nil {
		return err
	}

	var syncService *initialsync.Service
	if err := b.services.FetchService(&syncService); err != nil {
		return err
	}

	var slasherService *slasher.Service
	if featureconfig.Get().EnableSlasher {
		if err := b.services.FetchService(&slasherService); err != nil {
			return err
		}
	}

	genesisValidators := b.cliCtx.Uint64(flags.InteropNumValidatorsFlag.Name)
	genesisStatePath := b.cliCtx.String(flags.InteropGenesisStateFlag.Name)
	var depositFetcher depositcache.DepositFetcher
	var chainStartFetcher powchain.ChainStartFetcher
	if genesisValidators > 0 || genesisStatePath != "" {
		var interopService *interopcoldstart.Service
		if err := b.services.FetchService(&interopService); err != nil {
			return err
		}
		depositFetcher = interopService
		chainStartFetcher = interopService
	} else {
		depositFetcher = b.depositCache
		chainStartFetcher = web3Service
	}

	host := b.cliCtx.String(flags.RPCHost.Name)
	port := b.cliCtx.String(flags.RPCPort.Name)
	beaconMonitoringHost := b.cliCtx.String(cmd.MonitoringHostFlag.Name)
	beaconMonitoringPort := b.cliCtx.Int(flags.MonitoringPortFlag.Name)
	cert := b.cliCtx.String(flags.CertFlag.Name)
	key := b.cliCtx.String(flags.KeyFlag.Name)
	mockEth1DataVotes := b.cliCtx.Bool(flags.InteropMockEth1DataVotesFlag.Name)
	enableDebugRPCEndpoints := b.cliCtx.Bool(flags.EnableDebugRPCEndpoints.Name)
	maxMsgSize := b.cliCtx.Int(cmd.GrpcMaxCallRecvMsgSizeFlag.Name)
	p2pService := b.fetchP2P()
	rpcService := rpc.NewService(b.ctx, &rpc.Config{
		Host:                    host,
		Port:                    port,
		BeaconMonitoringHost:    beaconMonitoringHost,
		BeaconMonitoringPort:    beaconMonitoringPort,
		CertFlag:                cert,
		KeyFlag:                 key,
		BeaconDB:                b.db,
		Broadcaster:             p2pService,
		PeersFetcher:            p2pService,
		PeerManager:             p2pService,
		MetadataProvider:        p2pService,
		ChainInfoFetcher:        chainService,
		HeadFetcher:             chainService,
		CanonicalFetcher:        chainService,
		ForkFetcher:             chainService,
		FinalizationFetcher:     chainService,
		BlockReceiver:           chainService,
		AttestationReceiver:     chainService,
		GenesisTimeFetcher:      chainService,
		GenesisFetcher:          chainService,
		AttestationsPool:        b.attestationPool,
		ExitPool:                b.exitPool,
		SlashingsPool:           b.slashingsPool,
		SlashingChecker:         slasherService,
		POWChainService:         web3Service,
		ChainStartFetcher:       chainStartFetcher,
		MockEth1Votes:           mockEth1DataVotes,
		SyncService:             syncService,
		DepositFetcher:          depositFetcher,
		PendingDepositFetcher:   b.depositCache,
		BlockNotifier:           b,
		StateNotifier:           b,
		OperationNotifier:       b,
		StateGen:                b.stateGen,
		EnableDebugRPCEndpoints: enableDebugRPCEndpoints,
		MaxMsgSize:              maxMsgSize,
	})

	return b.services.RegisterService(rpcService)
}

func (b *BeaconNode) registerPrometheusService(cliCtx *cli.Context) error {
	var additionalHandlers []prometheus.Handler
	var p *p2p.Service
	if err := b.services.FetchService(&p); err != nil {
		panic(err)
	}
	additionalHandlers = append(additionalHandlers, prometheus.Handler{Path: "/p2p", Handler: p.InfoHandler})

	var c *blockchain.Service
	if err := b.services.FetchService(&c); err != nil {
		panic(err)
	}

	if cliCtx.IsSet(cmd.EnableBackupWebhookFlag.Name) {
		additionalHandlers = append(
			additionalHandlers,
			prometheus.Handler{
				Path:    "/db/backup",
				Handler: backuputil.BackupHandler(b.db, cliCtx.String(cmd.BackupWebhookOutputDir.Name)),
			},
		)
	}

	additionalHandlers = append(additionalHandlers, prometheus.Handler{Path: "/tree", Handler: c.TreeHandler})

	service := prometheus.NewService(
		fmt.Sprintf("%s:%d", b.cliCtx.String(cmd.MonitoringHostFlag.Name), b.cliCtx.Int(flags.MonitoringPortFlag.Name)),
		b.services,
		additionalHandlers...,
	)
	hook := prometheus.NewLogrusCollector()
	logrus.AddHook(hook)
	return b.services.RegisterService(service)
}

func (b *BeaconNode) registerGRPCGateway() error {
	if b.cliCtx.Bool(flags.DisableGRPCGateway.Name) {
		return nil
	}
	gatewayPort := b.cliCtx.Int(flags.GRPCGatewayPort.Name)
	gatewayHost := b.cliCtx.String(flags.GRPCGatewayHost.Name)
	rpcHost := b.cliCtx.String(flags.RPCHost.Name)
	selfAddress := fmt.Sprintf("%s:%d", rpcHost, b.cliCtx.Int(flags.RPCPort.Name))
	gatewayAddress := fmt.Sprintf("%s:%d", gatewayHost, gatewayPort)
	allowedOrigins := strings.Split(b.cliCtx.String(flags.GPRCGatewayCorsDomain.Name), ",")
	enableDebugRPCEndpoints := b.cliCtx.Bool(flags.EnableDebugRPCEndpoints.Name)
	selfCert := b.cliCtx.String(flags.CertFlag.Name)
	return b.services.RegisterService(
		gateway.New(
			b.ctx,
			selfAddress,
			selfCert,
			gatewayAddress,
			nil, /*optional mux*/
			allowedOrigins,
			enableDebugRPCEndpoints,
			b.cliCtx.Uint64(cmd.GrpcMaxCallRecvMsgSizeFlag.Name),
		),
	)
}

func (b *BeaconNode) registerInteropServices() error {
	genesisTime := b.cliCtx.Uint64(flags.InteropGenesisTimeFlag.Name)
	genesisValidators := b.cliCtx.Uint64(flags.InteropNumValidatorsFlag.Name)
	genesisStatePath := b.cliCtx.String(flags.InteropGenesisStateFlag.Name)

	if genesisValidators > 0 || genesisStatePath != "" {
		svc := interopcoldstart.NewService(b.ctx, &interopcoldstart.Config{
			GenesisTime:   genesisTime,
			NumValidators: genesisValidators,
			BeaconDB:      b.db,
			DepositCache:  b.depositCache,
			GenesisPath:   genesisStatePath,
		})

		return b.services.RegisterService(svc)
	}
	return nil
}<|MERGE_RESOLUTION|>--- conflicted
+++ resolved
@@ -325,7 +325,24 @@
 		}
 	}
 
-<<<<<<< HEAD
+	knownContract, err := b.db.DepositContractAddress(b.ctx)
+	if err != nil {
+		return err
+	}
+	addr := common.HexToAddress(depositAddress)
+	if len(knownContract) == 0 {
+		if err := b.db.SaveDepositContractAddress(b.ctx, addr); err != nil {
+			return errors.Wrap(err, "could not save deposit contract")
+		}
+	}
+	if len(knownContract) > 0 && !bytes.Equal(addr.Bytes(), knownContract) {
+		return fmt.Errorf("database contract is %#x but tried to run with %#x. This likely means "+
+			"you are trying to run on a different network than what the database contains. You can run once with "+
+			"'--clear-db' to wipe the old database or use an alternative data directory with '--datadir'",
+			knownContract, addr.Bytes())
+	}
+	log.Infof("Deposit contract: %#x", addr.Bytes())
+
 	return b.db.EnsureEmbeddedGenesis(b.ctx)
 }
 
@@ -370,36 +387,6 @@
 	}
 
 	b.slasherDB = d
-	return nil
-}
-
-func (b *BeaconNode) startStateGen() {
-	b.stateGen = stategen.New(b.db)
-}
-=======
-	if err := b.db.EnsureEmbeddedGenesis(b.ctx); err != nil {
-		return err
-	}
->>>>>>> afc0ace6
-
-	knownContract, err := b.db.DepositContractAddress(b.ctx)
-	if err != nil {
-		return err
-	}
-	addr := common.HexToAddress(depositAddress)
-	if len(knownContract) == 0 {
-		if err := b.db.SaveDepositContractAddress(b.ctx, addr); err != nil {
-			return errors.Wrap(err, "could not save deposit contract")
-		}
-	}
-	if len(knownContract) > 0 && !bytes.Equal(addr.Bytes(), knownContract) {
-		return fmt.Errorf("database contract is %#x but tried to run with %#x. This likely means "+
-			"you are trying to run on a different network than what the database contains. You can run once with "+
-			"'--clear-db' to wipe the old database or use an alternative data directory with '--datadir'",
-			knownContract, addr.Bytes())
-	}
-	log.Infof("Deposit contract: %#x", addr.Bytes())
-
 	return nil
 }
 
