package v2

import (
	"github.com/pkg/errors"
	ethpb "github.com/prysmaticlabs/prysm/proto/prysm/v1alpha1"
)

// PreviousEpochAttestations is not supported for HF1 beacon state.
func (b *BeaconState) PreviousEpochAttestations() ([]*ethpb.PendingAttestation, error) {
	return nil, errors.New("PreviousEpochAttestations is not supported for hard fork 1 beacon state")
}

// CurrentEpochAttestations is not supported for HF1 beacon state.
func (b *BeaconState) CurrentEpochAttestations() ([]*ethpb.PendingAttestation, error) {
	return nil, errors.New("CurrentEpochAttestations is not supported for hard fork 1 beacon state")
}

<<<<<<< HEAD
// LatestExecutionPayloadHeader is not supported for phase 0 beacon state.
=======
// LatestExecutionPayloadHeader is not supported for hard fork 1 beacon state.
>>>>>>> 94fd99f5
func (b *BeaconState) LatestExecutionPayloadHeader() (*ethpb.ExecutionPayloadHeader, error) {
	return nil, errors.New("LatestExecutionPayloadHeader is not supported for hard fork 1 beacon state")
}<|MERGE_RESOLUTION|>--- conflicted
+++ resolved
@@ -15,11 +15,7 @@
 	return nil, errors.New("CurrentEpochAttestations is not supported for hard fork 1 beacon state")
 }
 
-<<<<<<< HEAD
-// LatestExecutionPayloadHeader is not supported for phase 0 beacon state.
-=======
 // LatestExecutionPayloadHeader is not supported for hard fork 1 beacon state.
->>>>>>> 94fd99f5
 func (b *BeaconState) LatestExecutionPayloadHeader() (*ethpb.ExecutionPayloadHeader, error) {
 	return nil, errors.New("LatestExecutionPayloadHeader is not supported for hard fork 1 beacon state")
 }