--- conflicted
+++ resolved
@@ -20,11 +20,8 @@
         "//cmd/beacon-chain/blockchain:go_default_library",
         "//cmd/beacon-chain/db:go_default_library",
         "//cmd/beacon-chain/flags:go_default_library",
-<<<<<<< HEAD
         "//cmd/beacon-chain/p2p:go_default_library",
-=======
         "//cmd/beacon-chain/powchain:go_default_library",
->>>>>>> f753ce81
         "//config/features:go_default_library",
         "//io/file:go_default_library",
         "//io/logs:go_default_library",
