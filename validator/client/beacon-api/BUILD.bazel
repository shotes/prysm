--- conflicted
+++ resolved
@@ -3,10 +3,7 @@
 go_library(
     name = "go_default_library",
     srcs = [
-<<<<<<< HEAD
-=======
         "activation.go",
->>>>>>> 56503110
         "attestation_data.go",
         "beacon_api_helpers.go",
         "beacon_api_validator_client.go",
@@ -22,10 +19,7 @@
         "//api/gateway/apimiddleware:go_default_library",
         "//beacon-chain/core/signing:go_default_library",
         "//beacon-chain/rpc/apimiddleware:go_default_library",
-<<<<<<< HEAD
-=======
         "//config/params:go_default_library",
->>>>>>> 56503110
         "//consensus-types/primitives:go_default_library",
         "//encoding/bytesutil:go_default_library",
         "//network/forks:go_default_library",
@@ -42,10 +36,7 @@
     name = "go_default_test",
     size = "small",
     srcs = [
-<<<<<<< HEAD
-=======
         "activation_test.go",
->>>>>>> 56503110
         "attestation_data_test.go",
         "beacon_api_helpers_test.go",
         "beacon_api_validator_client_test.go",
