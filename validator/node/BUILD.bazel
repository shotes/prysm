--- conflicted
+++ resolved
@@ -36,13 +36,8 @@
     ],
     deps = [
         "//api:go_default_library",
-<<<<<<< HEAD
         "//api/grpc:go_default_library",
-        "//api/server:go_default_library",
-=======
-        "//api/gateway:go_default_library",
         "//api/server/middleware:go_default_library",
->>>>>>> 8413660d
         "//async/event:go_default_library",
         "//cmd:go_default_library",
         "//cmd/validator/flags:go_default_library",
