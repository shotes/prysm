--- conflicted
+++ resolved
@@ -173,18 +173,6 @@
 	InactivityPenaltyQuotientAltair      uint64 `yaml:"INACTIVITY_PENALTY_QUOTIENT_ALTAIR" spec:"true"`      // InactivityPenaltyQuotientAltair for penalties during inactivity post Altair hard fork.
 	MinSlashingPenaltyQuotientAltair     uint64 `yaml:"MIN_SLASHING_PENALTY_QUOTIENT_ALTAIR" spec:"true"`    // MinSlashingPenaltyQuotientAltair for slashing penalties post Altair hard fork.
 	ProportionalSlashingMultiplierAltair uint64 `yaml:"PROPORTIONAL_SLASHING_MULTIPLIER_ALTAIR" spec:"true"` // ProportionalSlashingMultiplierAltair for slashing penalties' multiplier post Alair hard fork.
-<<<<<<< HEAD
-	MinSlashingPenaltyQuotientMerge      uint64 `yaml:"MIN_SLASHING_PENALTY_QUOTIENT_MERGE" spec:"true"`     // MinSlashingPenaltyQuotientMerge for slashing penalties post Merge hard fork.
-	ProportionalSlashingMultiplierMerge  uint64 `yaml:"PROPORTIONAL_SLASHING_MULTIPLIER_MERGE" spec:"true"`  // ProportionalSlashingMultiplierMerge for slashing penalties' multiplier post Merge hard fork.
-
-	// Merge.
-	EnabledMerge                     bool           // EnabledMerge is true if merge feature is enabled.
-	MaxTransactionsPerPayload        uint64         `yaml:"MAX_TRANSACTIONS_PER_PAYLOAD" spec:"true"`         // MaxTransactionsPerPayload of beacon chain.
-	MaxBytesPerTransaction           uint64         `yaml:"MAX_BYTES_PER_TRANSACTION" spec:"true"`            // MaxBytesPerTransaction of beacon chain.
-	TerminalBlockHash                common.Hash    `yaml:"TERMINAL_BLOCK_HASH" spec:"true"`                  // TerminalBlockHash of beacon chain.
-	TerminalBlockHashActivationEpoch types.Epoch    `yaml:"TERMINAL_BLOCK_HASH_ACTIVATION_EPOCH" spec:"true"` // TerminalBlockHashActivationEpoch of beacon chain.
-	TerminalTotalDifficulty          uint64         `yaml:"TERMINAL_TOTAL_DIFFICULTY" spec:"true"`            // TerminalTotalDifficulty is part of the experimental merge spec. This value is not used (yet) and is expected to be a uint256.
-=======
 	MinSlashingPenaltyQuotientMerge      uint64 `yaml:"MIN_SLASHING_PENALTY_QUOTIENT_MERGE" spec:"true"`     // MinSlashingPenaltyQuotientMerge for slashing penalties post Bellatrix hard fork.
 	ProportionalSlashingMultiplierMerge  uint64 `yaml:"PROPORTIONAL_SLASHING_MULTIPLIER_MERGE" spec:"true"`  // ProportionalSlashingMultiplierMerge for slashing penalties' multiplier post Bellatrix hard fork.
 	InactivityPenaltyQuotientMerge       uint64 `yaml:"INACTIVITY_PENALTY_QUOTIENT_MERGE" spec:"true"`       // InactivityPenaltyQuotientMerge for penalties during inactivity post Bellatrix hard fork.
@@ -196,12 +184,7 @@
 	TerminalBlockHash                common.Hash    `yaml:"TERMINAL_BLOCK_HASH" spec:"true"`                  // TerminalBlockHash of beacon chain.
 	TerminalBlockHashActivationEpoch types.Epoch    `yaml:"TERMINAL_BLOCK_HASH_ACTIVATION_EPOCH" spec:"true"` // TerminalBlockHashActivationEpoch of beacon chain.
 	TerminalTotalDifficulty          uint64         `yaml:"TERMINAL_TOTAL_DIFFICULTY" spec:"true"`            // TerminalTotalDifficulty is part of Bellatrixexperimental bellatrix spec. This value is type is currently TBD: https://github.com/ethereum/consensus-specs/blob/dev/specs/merge/beacon-chain.md#transition-settings
->>>>>>> 84335b00
 	FeeRecipient                     common.Address // FeeRecipient where the transaction fee goes to.
-
-	// Updated Merge penalty values. This moves penalty parameters toward their final, maximum security values.
-	// Note: We do not override previous configuration values but instead creates new values and replaces usage throughout.
-	InactivityPenaltyQuotientMerge uint64 `yaml:"INACTIVITY_PENALTY_QUOTIENT_MERGE" spec:"true"` // InactivityPenaltyQuotientMerge for penalties during inactivity post Merge hard fork.
 
 	// Light client
 	MinSyncCommitteeParticipants uint64 `yaml:"MIN_SYNC_COMMITTEE_PARTICIPANTS" spec:"true"` // MinSyncCommitteeParticipants defines the minimum amount of sync committee participants for which the light client acknowledges the signature.
