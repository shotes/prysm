package mock

import (
	ssz "github.com/prysmaticlabs/fastssz"
	field_params "github.com/prysmaticlabs/prysm/v5/config/fieldparams"
	"github.com/prysmaticlabs/prysm/v5/consensus-types/interfaces"
	"github.com/prysmaticlabs/prysm/v5/consensus-types/primitives"
	ethpb "github.com/prysmaticlabs/prysm/v5/proto/eth/v1"
	eth "github.com/prysmaticlabs/prysm/v5/proto/prysm/v1alpha1"
	validatorpb "github.com/prysmaticlabs/prysm/v5/proto/prysm/v1alpha1/validator-client"
	"google.golang.org/protobuf/proto"
)

type SignedBeaconBlock struct {
	BeaconBlock interfaces.ReadOnlyBeaconBlock
}

func (SignedBeaconBlock) PbGenericBlock() (*eth.GenericSignedBeaconBlock, error) {
	panic("implement me")
}

func (m SignedBeaconBlock) Block() interfaces.ReadOnlyBeaconBlock {
	return m.BeaconBlock
}

func (SignedBeaconBlock) Signature() [field_params.BLSSignatureLength]byte {
	panic("implement me")
}

func (SignedBeaconBlock) SetSignature([]byte) {
	panic("implement me")
}

func (m SignedBeaconBlock) IsNil() bool {
	return m.BeaconBlock == nil || m.Block().IsNil()
}

func (SignedBeaconBlock) Copy() (interfaces.SignedBeaconBlock, error) {
	panic("implement me")
}

func (SignedBeaconBlock) Proto() (proto.Message, error) {
	panic("implement me")
}

func (SignedBeaconBlock) MarshalSSZTo(_ []byte) ([]byte, error) {
	panic("implement me")
}

func (SignedBeaconBlock) MarshalSSZ() ([]byte, error) {
	panic("implement me")
}

func (SignedBeaconBlock) SizeSSZ() int {
	panic("implement me")
}

func (SignedBeaconBlock) UnmarshalSSZ(_ []byte) error {
	panic("implement me")
}

func (SignedBeaconBlock) Version() int {
	panic("implement me")
}

func (SignedBeaconBlock) IsBlinded() bool {
	return false
}

func (SignedBeaconBlock) ToBlinded() (interfaces.ReadOnlySignedBeaconBlock, error) {
	panic("implement me")
}

func (SignedBeaconBlock) Header() (*eth.SignedBeaconBlockHeader, error) {
	panic("implement me")
}

type BeaconBlock struct {
	Htr             [field_params.RootLength]byte
	HtrErr          error
	BeaconBlockBody interfaces.ReadOnlyBeaconBlockBody
	BlockSlot       primitives.Slot
}

func (BeaconBlock) AsSignRequestObject() (validatorpb.SignRequestObject, error) {
	panic("implement me")
}

func (m BeaconBlock) HashTreeRoot() ([field_params.RootLength]byte, error) {
	return m.Htr, m.HtrErr
}

func (m BeaconBlock) Slot() primitives.Slot {
	return m.BlockSlot
}

func (BeaconBlock) ProposerIndex() primitives.ValidatorIndex {
	panic("implement me")
}

func (BeaconBlock) ParentRoot() [field_params.RootLength]byte {
	panic("implement me")
}

func (BeaconBlock) StateRoot() [field_params.RootLength]byte {
	panic("implement me")
}

func (m BeaconBlock) Body() interfaces.ReadOnlyBeaconBlockBody {
	return m.BeaconBlockBody
}

func (BeaconBlock) IsNil() bool {
	return false
}

func (BeaconBlock) IsBlinded() bool {
	return false
}

func (BeaconBlock) Proto() (proto.Message, error) {
	panic("implement me")
}

func (BeaconBlock) MarshalSSZTo(_ []byte) ([]byte, error) {
	panic("implement me")
}

func (BeaconBlock) MarshalSSZ() ([]byte, error) {
	panic("implement me")
}

func (BeaconBlock) SizeSSZ() int {
	panic("implement me")
}

func (BeaconBlock) UnmarshalSSZ(_ []byte) error {
	panic("implement me")
}

func (BeaconBlock) HashTreeRootWith(_ *ssz.Hasher) error {
	panic("implement me")
}

func (BeaconBlock) Version() int {
	panic("implement me")
}

func (BeaconBlock) ToBlinded() (interfaces.ReadOnlyBeaconBlock, error) {
	panic("implement me")
}

func (BeaconBlock) SetSlot(_ primitives.Slot) {
	panic("implement me")
}

func (BeaconBlock) SetProposerIndex(_ primitives.ValidatorIndex) {
	panic("implement me")
}

func (BeaconBlock) SetParentRoot(_ []byte) {
	panic("implement me")
}

func (BeaconBlock) Copy() (interfaces.ReadOnlyBeaconBlock, error) {
	panic("implement me")
}

type BeaconBlockBody struct{}

func (BeaconBlockBody) RandaoReveal() [field_params.BLSSignatureLength]byte {
	panic("implement me")
}

func (BeaconBlockBody) Eth1Data() *eth.Eth1Data {
	panic("implement me")
}

func (BeaconBlockBody) Graffiti() [field_params.RootLength]byte {
	panic("implement me")
}

func (BeaconBlockBody) ProposerSlashings() []*eth.ProposerSlashing {
	panic("implement me")
}

func (BeaconBlockBody) AttesterSlashings() []eth.AttSlashing {
	panic("implement me")
}

func (BeaconBlockBody) Deposits() []*eth.Deposit {
	panic("implement me")
}

func (BeaconBlockBody) VoluntaryExits() []*eth.SignedVoluntaryExit {
	panic("implement me")
}

func (BeaconBlockBody) SyncAggregate() (*eth.SyncAggregate, error) {
	panic("implement me")
}

func (BeaconBlockBody) IsNil() bool {
	return false
}

func (BeaconBlockBody) HashTreeRoot() ([field_params.RootLength]byte, error) {
	panic("implement me")
}

func (BeaconBlockBody) Proto() (proto.Message, error) {
	panic("implement me")
}

func (BeaconBlockBody) Execution() (interfaces.ExecutionData, error) {
	panic("implement me")
}

func (BeaconBlockBody) BLSToExecutionChanges() ([]*eth.SignedBLSToExecutionChange, error) {
	panic("implement me")
}

func (b *BeaconBlock) SetStateRoot(root []byte) {
	panic("implement me")
}

func (b *BeaconBlockBody) SetRandaoReveal([]byte) {
	panic("implement me")
}

func (b *BeaconBlockBody) SetEth1Data(*eth.Eth1Data) {
	panic("implement me")
}

func (b *BeaconBlockBody) SetGraffiti([]byte) {
	panic("implement me")
}

func (b *BeaconBlockBody) SetProposerSlashings([]*eth.ProposerSlashing) {
	panic("implement me")
}

func (b *BeaconBlockBody) SetAttesterSlashings([]ethpb.AttesterSlashing) {
	panic("implement me")
}

func (b *BeaconBlockBody) SetAttestations([]*eth.Attestation) {
	panic("implement me")
}

func (b *BeaconBlockBody) SetDeposits([]*eth.Deposit) {
	panic("implement me")
}

func (b *BeaconBlockBody) SetVoluntaryExits([]*eth.SignedVoluntaryExit) {
	panic("implement me")
}

func (b *BeaconBlockBody) SetSyncAggregate(*eth.SyncAggregate) error {
	panic("implement me")
}

func (b *BeaconBlockBody) SetExecution(interfaces.ExecutionData) error {
	panic("implement me")
}

func (b *BeaconBlockBody) SetBLSToExecutionChanges([]*eth.SignedBLSToExecutionChange) error {
	panic("implement me")
}

// BlobKzgCommitments returns the blob kzg commitments in the block.
func (b *BeaconBlockBody) BlobKzgCommitments() ([][]byte, error) {
	panic("implement me")
}

<<<<<<< HEAD
func (b *BeaconBlockBody) Attestations() []interfaces.Attestation {
=======
func (b *BeaconBlockBody) Attestations() []eth.Att {
>>>>>>> e2baf561
	panic("implement me")
}
func (b *BeaconBlockBody) Version() int {
	panic("implement me")
}

var _ interfaces.ReadOnlySignedBeaconBlock = &SignedBeaconBlock{}
var _ interfaces.ReadOnlyBeaconBlock = &BeaconBlock{}
var _ interfaces.ReadOnlyBeaconBlockBody = &BeaconBlockBody{}<|MERGE_RESOLUTION|>--- conflicted
+++ resolved
@@ -273,11 +273,7 @@
 	panic("implement me")
 }
 
-<<<<<<< HEAD
-func (b *BeaconBlockBody) Attestations() []interfaces.Attestation {
-=======
 func (b *BeaconBlockBody) Attestations() []eth.Att {
->>>>>>> e2baf561
 	panic("implement me")
 }
 func (b *BeaconBlockBody) Version() int {
