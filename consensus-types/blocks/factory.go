--- conflicted
+++ resolved
@@ -304,16 +304,6 @@
 	var fullBlock interface{}
 	switch p := payload.(type) {
 	case *enginev1.ExecutionPayload:
-<<<<<<< HEAD
-		// TODO: extend to Electra
-		atts := make([]*eth.Attestation, len(b.Body().Attestations()))
-		for i, att := range b.Body().Attestations() {
-			a, ok := att.(*eth.Attestation)
-			if ok {
-				atts[i] = a
-			}
-		}
-=======
 		var atts []*eth.Attestation
 		if b.Body().Attestations() != nil {
 			atts = make([]*eth.Attestation, len(b.Body().Attestations()))
@@ -336,7 +326,6 @@
 				attSlashings[i] = s
 			}
 		}
->>>>>>> e2baf561
 		fullBlock = &eth.SignedBeaconBlockBellatrix{
 			Block: &eth.BeaconBlockBellatrix{
 				Slot:          b.Slot(),
@@ -348,11 +337,7 @@
 					Eth1Data:          b.Body().Eth1Data(),
 					Graffiti:          graffiti[:],
 					ProposerSlashings: b.Body().ProposerSlashings(),
-<<<<<<< HEAD
-					AttesterSlashings: b.Body().AttesterSlashings(),
-=======
 					AttesterSlashings: attSlashings,
->>>>>>> e2baf561
 					Attestations:      atts,
 					Deposits:          b.Body().Deposits(),
 					VoluntaryExits:    b.Body().VoluntaryExits(),
@@ -367,16 +352,6 @@
 		if err != nil {
 			return nil, err
 		}
-<<<<<<< HEAD
-		// TODO: extend to Electra
-		atts := make([]*eth.Attestation, len(b.Body().Attestations()))
-		for i, att := range b.Body().Attestations() {
-			a, ok := att.(*eth.Attestation)
-			if ok {
-				atts[i] = a
-			}
-		}
-=======
 		var atts []*eth.Attestation
 		if b.Body().Attestations() != nil {
 			atts = make([]*eth.Attestation, len(b.Body().Attestations()))
@@ -399,7 +374,6 @@
 				attSlashings[i] = s
 			}
 		}
->>>>>>> e2baf561
 		fullBlock = &eth.SignedBeaconBlockCapella{
 			Block: &eth.BeaconBlockCapella{
 				Slot:          b.Slot(),
@@ -411,11 +385,7 @@
 					Eth1Data:              b.Body().Eth1Data(),
 					Graffiti:              graffiti[:],
 					ProposerSlashings:     b.Body().ProposerSlashings(),
-<<<<<<< HEAD
-					AttesterSlashings:     b.Body().AttesterSlashings(),
-=======
 					AttesterSlashings:     attSlashings,
->>>>>>> e2baf561
 					Attestations:          atts,
 					Deposits:              b.Body().Deposits(),
 					VoluntaryExits:        b.Body().VoluntaryExits(),
@@ -435,16 +405,6 @@
 		if err != nil {
 			return nil, err
 		}
-<<<<<<< HEAD
-		// TODO: extend to Electra
-		atts := make([]*eth.Attestation, len(b.Body().Attestations()))
-		for i, att := range b.Body().Attestations() {
-			a, ok := att.(*eth.Attestation)
-			if ok {
-				atts[i] = a
-			}
-		}
-=======
 		var atts []*eth.Attestation
 		if b.Body().Attestations() != nil {
 			atts = make([]*eth.Attestation, len(b.Body().Attestations()))
@@ -467,7 +427,6 @@
 				attSlashings[i] = s
 			}
 		}
->>>>>>> e2baf561
 		fullBlock = &eth.SignedBeaconBlockDeneb{
 			Block: &eth.BeaconBlockDeneb{
 				Slot:          b.Slot(),
@@ -479,9 +438,6 @@
 					Eth1Data:              b.Body().Eth1Data(),
 					Graffiti:              graffiti[:],
 					ProposerSlashings:     b.Body().ProposerSlashings(),
-<<<<<<< HEAD
-					AttesterSlashings:     b.Body().AttesterSlashings(),
-=======
 					AttesterSlashings:     attSlashings,
 					Attestations:          atts,
 					Deposits:              b.Body().Deposits(),
@@ -537,7 +493,6 @@
 					Graffiti:              graffiti[:],
 					ProposerSlashings:     b.Body().ProposerSlashings(),
 					AttesterSlashings:     attSlashings,
->>>>>>> e2baf561
 					Attestations:          atts,
 					Deposits:              b.Body().Deposits(),
 					VoluntaryExits:        b.Body().VoluntaryExits(),
